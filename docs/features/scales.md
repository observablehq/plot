<script setup>

import * as Plot from "@observablehq/plot";
import * as d3 from "d3";
import {ref, shallowRef, onMounted} from "vue";
import gistemp from "../data/gistemp.ts";

const padding = ref(0.1);
const align = ref(0.5);
const radius = ref(8);
const schemeq = ref("turbo");
const schemed = ref("rdbu");
const schemeo = ref("Tableau10");
const interpolateq = ref("rgb");
const anomaly = gistemp.map((d) => d.Anomaly);
const aapl = shallowRef([]);
const goog = shallowRef([]);
const sftemp = shallowRef([]);

onMounted(() => {
  d3.csv("../data/aapl.csv", d3.autoType).then((data) => (aapl.value = data));
  d3.csv("../data/goog.csv", d3.autoType).then((data) => (goog.value = data));
  d3.csv("../data/sf-temperatures.csv", d3.autoType).then((data) => (sftemp.value = data));
});

</script>

# Scales

**Scales** convert an abstract value such as time or temperature to a visual value such as *x*→ or *y*↑ position or color. For example, say we have a dataset (`gistemp`) containing monthly observations of [global average surface temperature](https://data.giss.nasa.gov/gistemp/) from 1880 to 2016, represented as the “anomaly” (or difference) relative to the 1951–1980 average. The first few rows are:

| Date       | Anomaly |
|------------|--------:|
| 1880-01-01 | -0.3    |
| 1880-02-01 | -0.21   |
| 1880-03-01 | -0.18   |
| 1880-04-01 | -0.27   |
| 1880-05-01 | -0.14   |
| 1880-06-01 | -0.29   |

When visualizing this data with a [line](../marks/line.md), the *x* scale is responsible for mapping dates to horizontal↔︎ positions. For example, 1880-01-01 might be mapped to *x* = 40 (on the left) and 2016-12-01 might be mapped to *x* = 620 (on the right). Likewise, the *y* scale maps temperature anomalies to vertical↕︎ positions.

:::plot https://observablehq.com/@observablehq/plot-scales-intro
```js
Plot.lineY(gistemp, {x: "Date", y: "Anomaly"}).plot()
```
:::

In Plot, the [mark](./marks.md) binds channels to scales; for example, the line’s **x** channel is bound to the *x* scale. The channel name and the scale name are often the same, but not always; for example, an area’s **y1** and **y2** channels are both bound to the *y* scale. (You can opt-out of a scale for a particular channel using [scale overrides](./marks.html#mark-options) if needed.)

Think of a scale as a function that takes an abstract value and returns the corresponding visual value. For the *y* scale above, that might look like this:

```js
function y(anomaly) {
  const t = (anomaly - minAnomaly) / (maxAnomaly - minAnomaly); // t in [0, 1]
  return height - marginBottom - t * (height - marginTop - marginBottom);
}
```

The function `y` depends on a few additional details: the chart’s size and margins, and the minimum and maximum temperatures in the data:

```js
const marginTop = 20;
const marginBottom = 30;
const height = 400;
const minAnomaly = d3.min(gistemp, (d) => d.Anomaly);
const maxAnomaly = d3.max(gistemp, (d) => d.Anomaly);
```

Scales aren’t limited to horizontal and vertical position. They can also output to color, radius, length, opacity, and more. For example if we switch to a [rule](../marks/rule.md) and use the **stroke** channel instead of **y**, we get a one-dimensional heatmap:

<<<<<<< HEAD
:::plot https://observablehq.com/@observablehq/plot-scales-intro
=======
:::plot defer
>>>>>>> 6cf51bfc
```js
Plot.ruleX(gistemp, {x: "Date", stroke: "Anomaly"}).plot()
```
:::

While the resulting chart looks different, the *color* scale here behaves similarly to the `y` function above—the only difference is that it interpolates colors (using [d3.interpolateTurbo](https://github.com/d3/d3-scale-chromatic/blob/main/README.md#interpolateTurbo)) instead of numbers (the top and bottom sides of the plot frame):

```js
function color(anomaly) {
  const t = (anomaly - minAnomaly) / (maxAnomaly - minAnomaly); // t in [0, 1]
  return d3.interpolateTurbo(t);
}
```

Within a given [plot](./plots.md), marks share scales. For example, if a plot has two line marks, such as the lines below visualizing the daily closing price of <span style="border-bottom: solid 2px var(--vp-c-red);">Google</span> and <span style="border-bottom: solid 2px var(--vp-c-blue);">Apple</span> stock, both share the same *x* and *y* scales for a consistent encoding.

:::plot defer https://observablehq.com/@observablehq/plot-layered-marks
```js
Plot.plot({
  marks: [
    Plot.ruleY([0]),
    Plot.lineY(goog, {x: "Date", y: "Close", stroke: "red"}),
    Plot.lineY(aapl, {x: "Date", y: "Close", stroke: "blue"})
  ]
})
```
:::

:::tip
When comparing the performance of different stocks, we typically want to normalize the return relative to a purchase price; see the [normalize transform](../transforms/normalize.md) for an example. Also, not that we recommend them, but if you are interested in dual-axis charts, please upvote [#147](https://github.com/observablehq/plot/issues/147).
:::

Plot has many different scales; we categorize them by their _input_ (**domain**) and _output_ (**range**).

The **domain** is the abstract values that the scale expects as input. For quantitative or temporal data, it is typically expressed as an extent such as [*start*, *end*], [*cold*, *hot*], or [*min*, *max*]. For ordinal or nominal data, it is an array of values such as names or categories. The type of input values corresponds to the **type** scale option (_e.g._, *linear* or *ordinal*).

The **range** is the visual values that the scale generates as output. For position scales, it is typically an extent such as [*left*, *right*] or [*bottom*, *top*]; for color scales, it might be a continuous extent [*blue*, *red*] or an array of discrete colors. The type of values that a scale outputs corresponds to the *name* of the scale (_e.g._, *x* or *color*).

<!-- Position, color, radius, length, angle. In many cases this is just what the underlying interpolator is. For position, the output is a number, so we interpolate from the left to the right side. Whereas for color, the output is a color, we need a color space such as RGB or LCh to interpolate, or a fixed color ramp such as *turbo*.  -->

<!-- There are also some special transforms we can apply as part of the visual encoding. For example, continuous transforms such as log and sqrt. And sometimes converting continuous values into discrete values, with quantile, quantize, threshold. The latter transforms especially are usually for color. -->

Let’s look at some examples to make this less abstract.

## Continuous scales

The domain of a quantitative scale is a continuous extent [*min*, *max*] where *min* and *max* are numbers, such as temperatures. Below, the first domain value (*x* = 0) corresponds to the left side of the plot while the second (*x* = 100) corresponds to the right side.

:::plot https://observablehq.com/@observablehq/plot-continuous-scales
```js
Plot.plot({x: {domain: [0, 100], grid: true}})
```
:::

Flipping the domain reverses the scale so that +*x* points ←left instead of right→.

:::plot https://observablehq.com/@observablehq/plot-continuous-scales
```js
Plot.plot({x: {domain: [100, 0], grid: true}})
```
:::

Alternatively, use the **reverse** option; this is convenient when the domain is implied from data rather than specified explicitly. (We’ll cover implied domains in more detail in the *inference* section below.)

:::plot https://observablehq.com/@observablehq/plot-continuous-scales
```js
Plot.plot({x: {domain: [0, 100], reverse: true, grid: true}})
```
:::

If the domain is dates, Plot will default to a UTC scale. This is a linear scale with ticks based on the Gregorian calendar.

<!-- Plot doesn’t parse dates; convert your strings to [Date](https://developer.mozilla.org/en-US/docs/Web/JavaScript/Reference/Global_Objects/Date) instances with [d3.utcParse](https://github.com/d3/d3-time-format#utcParse) or [d3.autoType](https://github.com/d3/d3-dsv#autoType). -->

:::plot https://observablehq.com/@observablehq/plot-continuous-scales
```js
Plot.plot({x: {domain: [new Date("2021-01-01"), new Date("2022-01-01")], grid: true}})
```
:::

:::tip
We are working on better multi-line ticks for time scales; please upvote [#1285](https://github.com/observablehq/plot/issues/1285) if you are interested.
:::

To force a UTC scale, say when the data is milliseconds since UNIX epoch rather than Date instances, pass *utc* as the **type** option. Though we recommend coercing strings and numbers to more specific types when you load data, rather than relying on scales to do it.

:::plot https://observablehq.com/@observablehq/plot-continuous-scales
```js
Plot.plot({x: {type: "utc", domain: [1609459200000, 1640995200000], grid: true}})
```
:::

If the scale **type** is *time*, the ticks will be in local time rather than UTC.

:::plot https://observablehq.com/@observablehq/plot-continuous-scales
```js
Plot.plot({x: {type: "time", domain: [new Date(2021, 0, 1), new Date(2022, 0, 1)], grid: true}})
```
:::

When plotting values that vary widely, such as the luminosity of stars in an [HR diagram](https://observablehq.com/@mbostock/hertzsprung-russell-diagram), a *log* scale may improve readability. Log scales default to base-10 ticks with SI-prefix notation.

:::plot https://observablehq.com/@observablehq/plot-continuous-scales
```js
Plot.plot({x: {type: "log", domain: [1e0, 1e5], grid: true}})
```
:::

If you prefer conventional notation, you can specify the **tickFormat** option to change the behavior of the axis. The **tickFormat** option can either be a [d3.format](https://github.com/d3/d3-format) string or a function that takes a tick value and returns the corresponding string. Note, however, that this may result in overlapping text.

:::plot https://observablehq.com/@observablehq/plot-continuous-scales
```js
Plot.plot({x: {type: "log", domain: [1e0, 1e5], tickFormat: ",", grid: true}})
```
:::

Log scales also support a **base** option, say for powers of two. This does not affect the scale’s encoding, but it does change where ticks are shown.

:::plot https://observablehq.com/@observablehq/plot-continuous-scales
```js
Plot.plot({x: {type: "log", base: 2, domain: [1e0, 1e4], ticks: 20, grid: true}})
```
:::

The domain of a log scale cannot include (or cross) zero; for this, consider a [bi-symmetric log](https://github.com/d3/d3-scale#symlog-scales) scale instead.

:::plot https://observablehq.com/@observablehq/plot-continuous-scales
```js
Plot.plot({x: {type: "symlog", domain: [-10, 10], grid: true}})
```
:::

Power scales and square-root scales are also supported. The *pow* scale supports the **exponent** option, which defaults to 1 (for a linear scale).

:::plot https://observablehq.com/@observablehq/plot-continuous-scales
```js
Plot.plot({x: {type: "sqrt", domain: [0, 100], grid: true}})
```
:::

:::plot https://observablehq.com/@observablehq/plot-continuous-scales
```js
Plot.plot({x: {type: "pow", exponent: 1 / 3, domain: [0, 100], grid: true}})
```
:::

Continuous scales also support a **clamp** option, which if true, clamps input values to the scale’s domain before scaling. This is useful for preventing marks from escaping the chart area.

## Discrete scales

Sadly, not all data is continuous: some data is merely ordinal, such as t-shirt sizes; and some categorical (*a.k.a.* nominal), such as brands of clothing. To encode such data as position, a *point* or *band* scale is required.

A *point* scale divides space into uniformly-spaced discrete values. It is commonly used for scatterplots (a [dot mark](../marks/dot.md)) of ordinal data. It is the default scale type for ordinal data on the *x* and *y* scale.

:::plot https://observablehq.com/@observablehq/plot-discrete-scales
```js
Plot.plot({x: {type: "point", domain: "ABCDEFGHIJ", grid: true}})
```
:::

A band scale divides space into uniformly-spaced and -sized discrete intervals. It is commonly used for bar charts (bar marks). To show the bands below, we use a [cell](../marks/cell.md) instead of a [grid](../marks/grid.md).

:::plot https://observablehq.com/@observablehq/plot-discrete-scales
```js
Plot
  .cell("ABCDEFGHIJ", {x: Plot.identity, stroke: "currentColor", strokeOpacity: 0.1})
  .plot({x: {type: "band", domain: "ABCDEFGHIJ"}})
```
:::

While *point* and *band* scales appear visually similar when only the grid is visible, the two are not identical—they differ respective to padding. Play with the options below to get a sense of their effect on the scale’s behavior.

<p>
  <label class="label-input">
    <span>Padding:</span>
    <input type="range" v-model.number="padding" min="0" max="1" step="0.01">
    <span style="font-variant-numeric: tabular-nums;">{{padding.toFixed(2)}}</span>
  </label>
  <label class="label-input">
    <span>Align:</span>
    <input type="range" v-model.number="align" min="0" max="1" step="0.01">
    <span style="font-variant-numeric: tabular-nums;">{{align.toFixed(2)}}</span>
  </label>
</p>

:::plot hidden https://observablehq.com/@observablehq/plot-discrete-scales
```js
Plot.plot({
  grid: true,
  marginTop: 0.5,
  x: {
    padding,
    align,
    round: false
  },
  marks: [
    Plot.frame({strokeOpacity: 0.3}),
    Plot.tickX("ABCDEFGHIJ", {x: Plot.identity, stroke: "currentColor"})
  ]
})
```
:::

:::plot hidden https://observablehq.com/@observablehq/plot-discrete-scales
```js
Plot.plot({
  grid: true,
  marginTop: 0.5,
  x: {
    padding,
    align,
    round: false
  },
  marks: [
    Plot.frame({strokeOpacity: 0.3}),
    Plot.cell("ABCDEFGHIJ", {x: Plot.identity, stroke: "currentColor"})
  ]
})
```
:::

Positions scales also have a **round** option which forces the scale to snap to integer pixels. This defaults to true for point and band scales, and false for quantitative scales. Use caution with high-cardinality ordinal domains (*i.e.*, a point or band scale used to encode many different values), as rounding can lead to “wasted” space or even zero-width bands.

## Color scales

While position is the most salient (and important) encoding, color matters too! The default quantitative color scale **type** is *linear*, and the default **scheme** is [*turbo*](https://ai.googleblog.com/2019/08/turbo-improved-rainbow-colormap-for.html). A wide variety of sequential, diverging, and cyclical schemes are supported, including ColorBrewer and [*viridis*](http://bids.github.io/colormap/).

<p>
  <label class="label-input">
    Color scheme:
    <select v-model="schemeq">
      <optgroup label="sequential, single-hue">
        <option value="blues">Blues</option>
        <option value="greens">Greens</option>
        <option value="greys">Greys</option>
        <option value="purples">Purples</option>
        <option value="reds">Reds</option>
        <option value="oranges">Oranges</option>
      </optgroup>
      <optgroup label="sequential, multi-hue">
        <option value="turbo" selected>Turbo</option>
        <option value="viridis">Viridis</option>
        <option value="magma">Magma</option>
        <option value="inferno">Inferno</option>
        <option value="plasma">Plasma</option>
        <option value="cividis">Cividis</option>
        <option value="cubehelix">Cubehelix</option>
        <option value="warm">Warm</option>
        <option value="cool">Cool</option>
        <option value="bugn">BuGn</option>
        <option value="bupu">BuPu</option>
        <option value="gnbu">GnBu</option>
        <option value="orrd">OrRd</option>
        <option value="pubugn">PuBuGn</option>
        <option value="pubu">PuBu</option>
        <option value="purd">PuRd</option>
        <option value="rdpu">RdPu</option>
        <option value="ylgnbu">YlGnBu</option>
        <option value="ylgn">YlGn</option>
        <option value="ylorbr">YlOrBr</option>
        <option value="ylorrd">YlOrRd</option>
      </optgroup>
      <optgroup label="cyclical">
        <option value="rainbow">Rainbow</option>
        <option value="sinebow">Sinebow</option>
      </optgroup>
    </select>
  </label>
</p>

:::plot hidden
```js
Plot.plot({
  axis: null,
  padding: 0,
  color: {
    scheme: schemeq
  },
  marks: [
    Plot.cell(d3.range(40), {x: Plot.identity, fill: Plot.identity, inset: -0.5})
  ]
})
```
:::

You can implement a custom color scheme by specifying the scale’s **range**, or by passing an **interpolate** function that takes a parameter *t* in [0, 1]. The **interpolate** option can specify a color space such as *rgb*, or a two-argument function that takes a pair of values from the range.

<p>
  <label class="label-input">
    Color interpolate:
    <select v-model="interpolateq">
      <option value="rgb">rgb</option>
      <option value="lab">lab</option>
      <option value="hcl">hcl</option>
      <option value="hsl">hsl</option>
      <option value="rgb-gamma">d3.interpolateRgb.gamma(2)</option>
      <option value="angry-rainbow">(t) => `hsl(${t * 360},100%,50%)`</option>
    </select>
  </label>
</p>

:::plot hidden
```js
Plot.plot({
  axis: null,
  padding: 0,
  color: {
    type: "linear",
    ...interpolateq === "angry-rainbow"
      ? {interpolate: (t) => `hsl(${t * 360},100%,50%)`}
      : interpolateq === "rgb-gamma"
      ? {range: ["steelblue", "orange"], interpolate: d3.interpolateRgb.gamma(2)}
      : {range: ["steelblue", "orange"], interpolate: interpolateq}
  },
  marks: [
    Plot.cell(d3.range(40), {x: Plot.identity, fill: Plot.identity, inset: -0.5})
  ]
})
```
:::

And like position scales, you can apply a *sqrt*, *pow*, *log*, or *symlog* transform; these are often useful when working with non-uniformly distributed data.

Diverging color scales are intended to show positive and negative values, or more generally values above or below some **pivot** value. Diverging color scales default to the *RdBu* (red–blue) color scheme. The pivot defaults to zero, but you can change it with the **pivot** option, which should ideally be a value near the middle of the domain.

<p>
  <label class="label-input">
    Color scheme:
    <select v-model="schemed">
      <optgroup label="diverging">
        <option value="brbg">BrBG</option>
        <option value="prgn">PRGn</option>
        <option value="piyg">PiYG</option>
        <option value="puor">PuOr</option>
        <option value="rdbu">RdBu</option>
        <option value="rdgy">RdGy</option>
        <option value="rdylbu">RdYlBu</option>
        <option value="rdylgn">RdYlGn</option>
        <option value="spectral">Spectral</option>
        <option value="burd">BuRd</option>
        <option value="buylrd">BuYlRd</option>
      </optgroup>
    </select>
  </label>
</p>

:::plot hidden
```js
Plot.plot({
  axis: null,
  padding: 0,
  color: {
    type: "linear",
    scheme: schemed
  },
  marks: [
    Plot.cell(d3.range(40), {x: Plot.identity, fill: Plot.identity, inset: -0.5})
  ]
})
```
:::

Below we again show observed global surface temperatures. The reversed *BuRd* color scheme is used since <span :style="{borderBottom: `solid 2px ${d3.interpolateRdBu(0.9)}`}">blue</span> and <span :style="{borderBottom: `solid 2px ${d3.interpolateRdBu(0.1)}`}">red</span> are semantically associated with cold and hot, respectively.

:::plot https://observablehq.com/@observablehq/plot-colored-scatterplot
```js
Plot.plot({
  grid: true,
  color: {
    type: "diverging",
    scheme: "BuRd"
  },
  marks: [
    Plot.ruleY([0]),
    Plot.dot(gistemp, {x: "Date", y: "Anomaly", stroke: "Anomaly"})
  ]
})
```
:::

Plot also provides color schemes for discrete data. Use the *categorical* type for categorical (nominal) unordered data, and the *ordinal* type for ordered data.

<p>
  <label class="label-input">
    Color scheme:
    <select v-model="schemeo">
      <optgroup label="categorical">
        <option>Accent</option>
        <option>Category10</option>
        <option>Dark2</option>
        <option>Paired</option>
        <option>Pastel1</option>
        <option>Pastel2</option>
        <option>Set1</option>
        <option>Set2</option>
        <option>Set3</option>
        <option>Tableau10</option>
      </optgroup>
      <optgroup label="sequential, single-hue">
        <option value="blues">Blues</option>
        <option value="greens">Greens</option>
        <option value="greys">Greys</option>
        <option value="purples">Purples</option>
        <option value="reds">Reds</option>
        <option value="oranges">Oranges</option>
      </optgroup>
      <optgroup label="sequential, multi-hue">
        <option value="turbo" selected>Turbo</option>
        <option value="viridis">Viridis</option>
        <option value="magma">Magma</option>
        <option value="inferno">Inferno</option>
        <option value="plasma">Plasma</option>
        <option value="cividis">Cividis</option>
        <option value="cubehelix">Cubehelix</option>
        <option value="warm">Warm</option>
        <option value="cool">Cool</option>
        <option value="bugn">BuGn</option>
        <option value="bupu">BuPu</option>
        <option value="gnbu">GnBu</option>
        <option value="orrd">OrRd</option>
        <option value="pubugn">PuBuGn</option>
        <option value="pubu">PuBu</option>
        <option value="purd">PuRd</option>
        <option value="rdpu">RdPu</option>
        <option value="ylgnbu">YlGnBu</option>
        <option value="ylgn">YlGn</option>
        <option value="ylorbr">YlOrBr</option>
        <option value="ylorrd">YlOrRd</option>
      </optgroup>
      <optgroup label="cyclical">
        <option value="rainbow">Rainbow</option>
        <option value="sinebow">Sinebow</option>
      </optgroup>
    </select>
  </label>
</p>

:::plot hidden
```js
Plot.plot({
  color: {
    type: "ordinal",
    scheme: schemeo
  },
  marks: [
    Plot.cell("ABCDEFGHIJ", {x: Plot.identity, fill: Plot.identity})
  ]
})
```
:::

:::warning CAUTION
Discrete color schemes are intended for data that has only a few unique values. If the size of the categorical domain exceeds the number of colors in the scheme, colors will be reused; combining values into an “other” category is recommended.
:::

## Other scales

But wait, there’s more! 😅 Plot has *opacity*, *r*, *symbol*, and *length* scales, too. For example, the *r* scale **type** defaults to *sqrt* such that when used with the [dot mark](../marks/dot.md), the resulting area is proportional to the **r** channel value. You can adjust the effective dot size by specifying an explicit **range**, as below.

<p>
  <label class="label-input">
    Radius:
    <input type="range" v-model.number="radius" min="1" max="20" step="0.1">
    <span style="font-variant-numeric: tabular-nums;">{{radius.toFixed(1)}}</span>
  </label>
</p>

:::plot https://observablehq.com/@observablehq/plot-radius-scale-range
```js
Plot.plot({
  r: {range: [0, radius]},
  marks: [
    Plot.dot(d3.range(1, 11), {x: Plot.identity, r: Plot.identity, fill: "currentColor"})
  ]
})
```
:::

The default **range** for the associated *r* scale is constructed such that a zero value maps to zero for an accurate areal encoding, while the first quartile of values is mapped to a radius of three pixels; this tends to be more stable with varying data.

## Type inference

Plot strives to be concise: rather than you laboriously specifying everything, Plot can guess by inspecting the data so you don’t have to set the **type**, **domain**, and **range** (and for color, **scheme**) of scales explicitly. But for Plot’s guesses to be accurate, your data must match Plot’s expectations. Here they are.

A scale’s **type** is most often inferred from associated marks’ channel values: strings and booleans imply an *ordinal* scale; dates imply a *utc* scale; anything else is *linear*. Plot assumes that your data is consistently typed, so inference is based solely on the first non-null, non-undefined value. We recommend typed CSV (passing `{typed: true}` to Observable’s FileAttachment csv method) or explicitly coercing types when loading data (*e.g.*, d3.autoType).

If a scale’s **domain** is specified explicitly, the scale’s **type** is inferred from the **domain** values rather than channels as described above. However, if the **domain** or **range** has more than two elements, the *ordinal* type (or *point* for position scales) is used.

Finally, some marks declare the scale **type** for associated channels. For example, [barX](../marks/bar.md) requires *y* to be a *band* scale. Further, the facet scales *fx* and *fy* are always *band* scales, and the radius scale *r* is implicitly a *sqrt* scale.

If you don’t specify a quantitative scale’s **domain**, it is the extent (minimum and maximum) of associated channel values, except for the *r* (radius) scale where it goes from zero to the maximum. A quantitative domain can be extended to “nice” human-readable values with the **nice** option. For an ordinal scale, the domain defaults to the sorted union (all distinct values in natural order) of associated values; see the [**sort** mark option](#sort-option) to change the order.

All position scales (*x*, *y*, *fx*, and *fy*) have implicit automatic ranges based on the chart dimensions. The *x* scale ranges from the left to right edge, while the *y* scale ranges from the bottom to top edge, accounting for margins.

## Scale transforms

The **transform** scale option allows you to apply a function to all values before they are passed through the scale. This is convenient for transforming a scale’s data, say to convert to thousands or between temperature units.

<<<<<<< HEAD
:::plot https://observablehq.com/@observablehq/plot-fahrenheit-to-celsius-scale-transform
```js
=======
:::plot defer
```js{5}
>>>>>>> 6cf51bfc
Plot.plot({
  y: {
    grid: true,
    label: `↑ Temperature (°C))`,
    transform: (f) => (f - 32) * (5 / 9) // convert Fahrenheit to Celsius
  },
  marks: [
    Plot.ruleY([32]), // 32°F
    Plot.lineY(sftemp, Plot.windowY(7, {x: "date", y: "high"}))
  ]
})
```
:::

The **percent** scale option is shorthand for a **transform** that multiplies values by 100; it also adds a percent symbol (%) to the default label.

<<<<<<< HEAD
:::plot https://observablehq.com/@observablehq/plot-percent-scale-transform
```js
=======
:::plot
```js{2}
>>>>>>> 6cf51bfc
Plot.plot({
  y: {percent: true}, // convert proportion [0, 1] to percent [0, 100]
  color: {scheme: "BuRd"},
  marks: [
    Plot.rectY(gistemp, Plot.binX({y: "proportion", fill: "x"}, {x: "Anomaly", fill: "Anomaly"})),
    Plot.ruleY([0])
  ]
})
```
:::

:::warning CAUTION
[Mark transforms](./transforms.md) typically consume values *before* they are passed through scales (_e.g._, when binning). In this case the mark transforms will see the values prior to the scale transform as input, and the scale transform will apply to the *output* of the mark transform.
:::

## Scale options

Each scale’s options are specified as a nested options object with the corresponding scale name within the top-level [plot options](./plots.md):

* **x** - horizontal position
* **y** - vertical position
* **r** - radius (size)
* **color** - fill or stroke
* **opacity** - fill or stroke opacity
* **length** - linear length (for [vectors](../marks/vector.md))
* **symbol** - categorical symbol (for [dots](../marks/dot.md))

For example, to set the domain for the *x* scale:

:::plot
```js
Plot.plot({x: {domain: [new Date("1880-01-01"), new Date("2016-11-01")]}})
```
:::

Plot supports many scale types. Some scale types are for quantitative data: values that can be added or subtracted, such as temperature or time. Other scale types are for ordinal or categorical data: unquantifiable values that can only be ordered, such as t-shirt sizes, or values with no inherent order that can only be tested for equality, such as types of fruit. Some scale types are further intended for specific visual encodings: for example, as position or color.

You can set the scale type explicitly via the **type** scale option, though typically the scale type is inferred automatically. Some marks mandate a particular scale type: for example, [barY](../marks/bar.md) requires that the *x* scale is a *band* scale. Some scales have a default type: for example, the *radius* scale defaults to *sqrt* and the *opacity* scale defaults to *linear*. Most often, the scale type is inferred from associated data, pulled either from the domain (if specified) or from associated channels. Strings and booleans imply an ordinal scale; dates imply a UTC scale; and anything else is linear. Unless they represent text, we recommend explicitly converting strings to more specific types when loading data (*e.g.*, with d3.autoType or Observable’s FileAttachment). For simplicity’s sake, Plot assumes that data is consistently typed; type inference is based solely on the first non-null, non-undefined value.

For quantitative data (*i.e.* numbers), a mathematical transform may be applied to the data by changing the scale type:

* *linear* (default) - linear transform (translate and scale)
* *pow* - power (exponential) transform
* *sqrt* - square-root transform (*pow* transform with exponent = 0.5)
* *log* - logarithmic transform
* *symlog* - bi-symmetric logarithmic transform per [Webber *et al.*](https://www.researchgate.net/publication/233967063_A_bi-symmetric_log_transformation_for_wide-range_data)

The appropriate transform depends on the data’s distribution and what you wish to know. A *sqrt* transform exaggerates differences between small values at the expense of large values; it is a special case of the *pow* transform which has a configurable *scale*.**exponent** (0.5 for *sqrt*). A *log* transform is suitable for comparing orders of magnitude and can only be used when the domain does not include zero. The base defaults to 10 and can be specified with the *scale*.**base** option; note that this only affects the axis ticks and not the scale’s behavior. A *symlog* transform is more elaborate, but works well with wide-range values that include zero; it can be configured with the *scale*.**constant** option (default 1).

For temporal data (*i.e.* dates), two variants of a *linear* scale are also supported:

* *utc* (default, recommended) - UTC time
* *time* - local time

UTC is recommended over local time as charts in UTC time are guaranteed to appear consistently to all viewers whereas charts in local time will depend on the viewer’s time zone. Due to limitations in JavaScript’s Date class, Plot does not yet support an explicit time zone other than UTC.

For ordinal data (*e.g.*, strings), use the *ordinal* scale type or the *point* or *band* position scale types. The *categorical* scale type is also supported; it is equivalent to *ordinal* except as a color scale, where it provides a different default color scheme. (Since position is inherently ordinal or even quantitative, categorical data must be assigned an effective order when represented as position, and hence *categorical* and *ordinal* may be considered synonymous in context.)

You can opt-out of a scale using the *identity* scale type. This is useful if you wish to specify literal colors or pixel positions within a mark channel rather than relying on the scale to convert abstract values into visual values. For position scales (*x* and *y*), an *identity* scale is still quantitative and may produce an axis, yet unlike a *linear* scale the domain and range are fixed based on the plot layout.

:::tip
To opt-out of a scale for a single channel, you can specify the channel values as a `{value, scale}` object; see [mark options](./marks.md#mark-options).
:::

Quantitative scales, as well as identity position scales, coerce channel values to numbers; both null and undefined are coerced to NaN. Similarly, time scales coerce channel values to dates; numbers are assumed to be milliseconds since UNIX epoch, while strings are assumed to be in [ISO 8601 format](https://github.com/mbostock/isoformat/blob/main/README.md#parsedate-fallback).

A scale’s domain (the extent of its inputs, abstract values) and range (the extent of its outputs, visual values) are typically inferred automatically. You can set them explicitly using these options:

* **domain** - typically [*min*, *max*], or an array of ordinal or categorical values
* **range** - typically [*min*, *max*], or an array of ordinal or categorical values
* **unknown** - the desired output value (defaults to undefined) for invalid input values
* **reverse** - reverses the domain (or the range), say to flip the chart along *x* or *y*
* **interval** - an interval or time interval (for interval data; see below)

For most quantitative scales, the default domain is the [*min*, *max*] of all values associated with the scale. For the *radius* and *opacity* scales, the default domain is [0, *max*] to ensure a meaningful value encoding. For ordinal scales, the default domain is the set of all distinct values associated with the scale in natural ascending order; for a different order, set the domain explicitly or add a [sort option](#sort-option) to an associated mark. For threshold scales, the default domain is [0] to separate negative and non-negative values. For quantile scales, the default domain is the set of all defined values associated with the scale. If a scale is reversed, it is equivalent to setting the domain as [*max*, *min*] instead of [*min*, *max*].

The default range depends on the scale: for position scales (*x*, *y*, *fx*, and *fy*), the default range depends on the [plot’s size and margins](./plots.md). For color scales, there are default color schemes for quantitative, ordinal, and categorical data. For opacity, the default range is [0, 1]. And for radius, the default range is designed to produce dots of “reasonable” size assuming a *sqrt* scale type for accurate area representation: zero maps to zero, the first quartile maps to a radius of three pixels, and other values are extrapolated. This convention for radius ensures that if the scale’s data values are all equal, dots have the default constant radius of three pixels, while if the data varies, dots will tend to be larger.

The behavior of the **unknown** scale option depends on the scale type. For quantitative and temporal scales, the unknown value is used whenever the input value is undefined, null, or NaN. For ordinal or categorical scales, the unknown value is returned for any input value outside the domain. For band or point scales, the unknown option has no effect; it is effectively always equal to undefined. If the unknown option is set to undefined (the default), or null or NaN, then the affected input values will be considered undefined and filtered from the output.

For data at regular intervals, such as integer values or daily samples, the [**interval** scale option](../transforms/interval.md) can be used to enforce uniformity. The specified *interval*—such as d3.utcMonth—must expose an *interval*.floor(*value*), *interval*.offset(*value*), and *interval*.range(*start*, *stop*) functions. The option can also be specified as a number, in which case it will be promoted to a numeric interval with the given step. The option can alternatively be specified as a string (*second*, *minute*, *hour*, *day*, *week*, *month*, *quarter*, *half*, *year*, *monday*, *tuesday*, *wednesday*, *thursday*, *friday*, *saturday*, *sunday*) naming the corresponding UTC interval. This option sets the default *scale*.transform to the given interval’s *interval*.floor function. In addition, the default *scale*.domain is an array of uniformly-spaced values spanning the extent of the values associated with the scale.

Quantitative scales can be further customized with additional options:

* **clamp** - if true, clamp input values to the scale’s domain
* **nice** - if true (or a tick count), extend the domain to nice round values
* **zero** - if true, extend the domain to include zero if needed
* **percent** - if true, transform proportions in [0, 1] to percentages in [0, 100]

Clamping is typically used in conjunction with setting an explicit domain since if the domain is inferred, no values will be outside the domain. Clamping is useful for focusing on a subset of the data while ensuring that extreme values remain visible, but use caution: clamped values may need an annotation to avoid misinterpretation. Top-level **clamp**, **nice**, and **zero** options are supported as shorthand for setting the respective option on all scales.

The **transform** option allows you to apply a function to all values before they are passed through the scale. This is convenient for transforming a scale’s data, say to convert to thousands or between temperature units.

```js
Plot.plot({
  y: {
    label: "↑ Temperature (°F)",
    transform: (f) => f * 9 / 5 + 32 // convert Celsius to Fahrenheit
  },
  marks: …
})
```

### Color scale options

The normal scale types—*linear*, *sqrt*, *pow*, *log*, *symlog*, and *ordinal*—can be used to encode color. In addition, Plot supports special scale types for color:

* *categorical* - like *ordinal*, but defaults to *tableau10*
* *sequential* - like *linear*
* *cyclical* - like *linear*, but defaults to *rainbow*
* *threshold* - encodes based on discrete thresholds; defaults to *rdylbu*
* *quantile* - encodes based on the computed quantile thresholds; defaults to *rdylbu*
* *quantize* - transforms a continuous domain into quantized thresholds; defaults to *rdylbu*
* *diverging* - like *linear*, but with a pivot; defaults to *rdbu*
* *diverging-log* - like *log*, but with a pivot that defaults to 1; defaults to *rdbu*
* *diverging-pow* - like *pow*, but with a pivot; defaults to *rdbu*
* *diverging-sqrt* - like *sqrt*, but with a pivot; defaults to *rdbu*
* *diverging-symlog* - like *symlog*, but with a pivot; defaults to *rdbu*

For a *threshold* scale, the **domain** represents *n* (typically numeric) thresholds which will produce a **range** of *n* + 1 output colors; the *i*th color of the **range** applies to values that are smaller than the *i*th element of the domain and larger or equal to the *i* - 1th element of the domain. For a *quantile* scale, the **domain** represents all input values to the scale, and the **n** option specifies how many quantiles to compute from the **domain**; **n** quantiles will produce **n** - 1 thresholds, and an output range of **n** colors. For a *quantize* scale, the domain will be transformed into approximately **n** quantized values, where **n** is an option that defaults to 5.

By default, all diverging color scales are symmetric around the pivot; set **symmetric** to false if you want to cover the whole extent on both sides.

Color scales support two additional options:

* **scheme** - a named color scheme in lieu of a range, such as *reds*
* **interpolate** - in conjunction with a range, how to interpolate colors

For quantile and quantize color scales, the **scheme** option is used in conjunction with **n**, which determines how many quantiles or quantized values to compute, and thus the number of elements in the scale’s range; it defaults to 5 (for quintiles in the case of a quantile scale).

The following sequential scale schemes are supported for both quantitative and ordinal data:

:::plot defer hidden
```js
Plot.plot({
  width: 322,
  height: 25 * 27,
  margin: 0,
  marginRight: 70,
  padding: 0,
  x: {axis: null},
  y: {axis: "right", tickSize: 0},
  color: {type: "identity"},
  marks: [
    Plot.cell([
      ["Blues", d3.interpolateBlues],
      ["Greens", d3.interpolateGreens],
      ["Greys", d3.interpolateGreys],
      ["Purples", d3.interpolatePurples],
      ["Reds", d3.interpolateReds],
      ["Oranges", d3.interpolateOranges],
      ["Turbo", d3.interpolateTurbo],
      ["Viridis", d3.interpolateViridis],
      ["Magma", d3.interpolateMagma],
      ["Inferno", d3.interpolateInferno],
      ["Plasma", d3.interpolatePlasma],
      ["Cividis", d3.interpolateCividis],
      ["Cubehelix", d3.interpolateCubehelixDefault],
      ["Warm", d3.interpolateWarm],
      ["Cool", d3.interpolateCool],
      ["BuGn", d3.interpolateBuGn],
      ["BuPu", d3.interpolateBuPu],
      ["GnBu", d3.interpolateGnBu],
      ["OrRd", d3.interpolateOrRd],
      ["PuBuGn", d3.interpolatePuBuGn],
      ["PuBu", d3.interpolatePuBu],
      ["PuRd", d3.interpolatePuRd],
      ["RdPu", d3.interpolateRdPu],
      ["YlGnBu", d3.interpolateYlGnBu],
      ["YlGn", d3.interpolateYlGn],
      ["YlOrBr", d3.interpolateYlOrBr],
      ["YlOrRd", d3.interpolateYlOrRd],
    ].flatMap(([name, i]) => d3.ticks(0, 1, 20).map((t) => [t, name, String(i(t))])), {fill: "2", insetTop: 0.5, insetBottom: 0.5})
  ]
})
```
:::

The default color scheme, *turbo*, was chosen primarily to ensure high-contrast visibility. Color schemes such as *blues* make low-value marks difficult to see against a white background, for better or for worse. To use a subset of a continuous color scheme (or any single-argument *interpolate* function), set the *scale*.range property to the corresponding subset of [0, 1]; for example, to use the first half of the *rainbow* color scheme, use a range of [0, 0.5]. By default, the full range [0, 1] is used. If you wish to encode a quantitative value without hue, consider using *opacity* rather than *color* (e.g., use Plot.dot’s *strokeOpacity* instead of *stroke*).

The following diverging scale schemes are supported:

:::plot defer hidden
```js
Plot.plot({
  width: 322,
  height: 25 * 11,
  margin: 0,
  marginRight: 70,
  padding: 0,
  x: {axis: null},
  y: {axis: "right", tickSize: 0},
  color: {type: "identity"},
  marks: [
    Plot.cell([
      ["BrBG", d3.interpolateBrBG],
      ["PRGn", d3.interpolatePRGn],
      ["PiYG", d3.interpolatePiYG],
      ["PuOr", d3.interpolatePuOr],
      ["RdBu", d3.interpolateRdBu],
      ["RdGy", d3.interpolateRdGy],
      ["RdYlBu", d3.interpolateRdYlBu],
      ["RdYlGn", d3.interpolateRdYlGn],
      ["Spectral", d3.interpolateSpectral],
      ["BuRd", (t) => d3.interpolateRdBu(1 - t)],
      ["BuYlRd", (t) => d3.interpolateRdYlBu(1 - t)],
    ].flatMap(([name, i]) => d3.ticks(0, 1, 30).map((t) => [t, name, String(i(t))])), {fill: "2", insetTop: 0.5, insetBottom: 0.5})
  ]
})
```
:::

Picking a diverging color scheme name defaults the scale type to *diverging*; set the scale type to *linear* to treat the color scheme as sequential instead. Diverging color scales support a *scale*.**pivot** option, which defaults to zero. Values below the pivot will use the lower half of the color scheme (*e.g.*, reds for the *rdgy* scheme), while values above the pivot will use the upper half (grays for *rdgy*).

The following cylical color schemes are supported:

:::plot defer hidden
```js
Plot.plot({
  width: 322,
  height: 25 * 2,
  margin: 0,
  marginRight: 70,
  padding: 0,
  x: {axis: null},
  y: {axis: "right", tickSize: 0},
  color: {type: "identity"},
  marks: [
    Plot.cell([
      ["rainbow", d3.interpolateRainbow],
      ["sinebow", d3.interpolateSinebow],
    ].flatMap(([name, i]) => d3.ticks(0, 1, 30).map((t) => [t, name, String(i(t))])), {fill: "2", insetTop: 0.5, insetBottom: 0.5})
  ]
})
```
:::

The following categorical color schemes are supported:

:::plot defer hidden
```js
Plot.plot({
  width: 322,
  height: 25 * 10,
  margin: 0,
  marginRight: 70,
  padding: 0,
  x: {axis: null},
  y: {axis: "right", tickSize: 0},
  color: {type: "identity"},
  marks: [
    Plot.cell([
      ["Accent", d3.schemeAccent],
      ["Category10", d3.schemeCategory10],
      ["Dark2", d3.schemeDark2],
      ["Paired", d3.schemePaired],
      ["Pastel1", d3.schemePastel1],
      ["Pastel2", d3.schemePastel2],
      ["Set1", d3.schemeSet1],
      ["Set2", d3.schemeSet2],
      ["Set3", d3.schemeSet3],
      ["Tableau10", d3.schemeTableau10],
    ].flatMap(([name, scheme]) => scheme.map((s, i) => [i, name, s])), {fill: "2", inset: 0.5})
  ]
})
```
:::

The following color interpolators are supported:

* *rgb* - RGB (red, green, blue)
* *hsl* - HSL (hue, saturation, lightness)
* *lab* - CIELAB (*a.k.a.* “Lab”)
* *hcl* - CIELCh<sub>ab</sub> (*a.k.a.* “LCh” or “HCL”)

### Position scale options

The position scales (*x*, *y*, *fx*, and *fy*) support additional options:

* **inset** - inset the default range by the specified amount in pixels
* **round** - round the output value to the nearest integer (whole pixel)

The *x* and *fx* scales support asymmetric insets for more precision. Replace inset by:

* **insetLeft** - insets the start of the default range by the specified number of pixels
* **insetRight** - insets the end of the default range by the specified number of pixels

Similarly, the *y* and *fy* scales support asymmetric insets with:

* **insetTop** - insets the top of the default range by the specified number of pixels
* **insetBottom** - insets the bottom of the default range by the specified number of pixels

The inset scale options can provide “breathing room” to separate marks from axes or the plot’s edge. For example, in a scatterplot with a Plot.dot with the default 3-pixel radius and 1.5-pixel stroke width, an inset of 5 pixels prevents dots from overlapping with the axes. The *scale*.round option is useful for crisp edges by rounding to the nearest pixel boundary.

In addition to the generic *ordinal* scale type, which requires an explicit output range value for each input domain value, Plot supports special *point* and *band* scale types for encoding ordinal data as position. These scale types accept a [*min*, *max*] range similar to quantitative scales, and divide this continuous interval into discrete points or bands based on the number of distinct values in the domain (*i.e.*, the domain’s cardinality). If the associated marks have no effective width along the ordinal dimension—such as a dot, rule, or tick—then use a *point* scale; otherwise, say for a bar, use a *band* scale.

Ordinal position scales support additional options, all specified as proportions in [0, 1]:

* **padding** - how much of the range to reserve to inset first and last point or band
* **align** - where to distribute points or bands (0 = at start, 0.5 = at middle, 1 = at end)

For a *band* scale, you can further fine-tune padding:

* **paddingInner** - how much of the range to reserve to separate adjacent bands
* **paddingOuter** - how much of the range to reserve to inset first and last band

Align defaults to 0.5 (centered). Band scale padding defaults to 0.1 (10% of available space reserved for separating bands), while point scale padding defaults to 0.5 (the gap between the first point and the edge is half the distance of the gap between points, and likewise for the gap between the last point and the opposite edge). Note that rounding and mark insets (e.g., for bars and rects) also affect separation between adjacent marks.

Plot automatically generates [axis](../marks/axis.md) and optionally [grid](../marks/grid.md) marks for position scales. (For more control, declare these marks explicitly.) You can configure the implicit axes with the following scale options:

* **axis** - *top* or *bottom* (or *both*) for *x* and *fx*; *left* or *right* (or *both*) for *y* and *fy*; null to suppress
* **ticks** - the approximate number of ticks to generate, or interval, or array of values
* **tickSize** - the length of each tick (in pixels; default 6 for *x* and *y*, or 0 for *fx* and *fy*)
* **tickSpacing** - the approximate number of pixels between ticks (if **ticks** is not specified)
* **tickPadding** - the separation between the tick and its label (in pixels; default 3)
* **tickFormat** - either a function or specifier string to format tick values; see [Formats](./formats.md)
* **tickRotate** - whether to rotate tick labels (an angle in degrees clockwise; default 0)
* **grid** - whether to draw grid lines across the plot for each tick
* **line** - if true, draw the axis line (only for *x* and *y*)
* **label** - a string to label the axis
* **labelAnchor** - the label anchor: *top*, *right*, *bottom*, *left*, or *center*
* **labelOffset** - the label position offset (in pixels; default depends on margins and orientation)
* **fontVariant** - the font-variant attribute for ticks; defaults to *tabular-nums* if quantitative
* **ariaLabel** - a short label representing the axis in the accessibility tree
* **ariaDescription** - a textual description for the axis

Top-level options are also supported as shorthand: **grid** (for *x* and *y* only; see [facets](./facets.md)), **label**, **axis**, **inset**, **round**, **align**, and **padding**. If the **grid** option is true, show a grid using *currentColor*; if specified as a string, show a grid with the specified color; if an approximate number of ticks, an interval, or an array of tick values, show corresponding grid lines.

## Sort option

If an ordinal scale’s domain is not set, it defaults to natural ascending order; to order the domain by associated values in another dimension, either compute the domain manually (consider [d3.groupSort](https://github.com/d3/d3-array/blob/main/README.md#groupSort)) or use an associated mark’s **sort** option. For example, to sort bars by ascending frequency rather than alphabetically by letter:

```js
Plot.barY(alphabet, {x: "letter", y: "frequency", sort: {x: "y"}})
```

The sort option is an object whose keys are ordinal scale names, such as *x* or *fx*, and whose values are mark channel names, such as **y**, **y1**, or **y2**. By specifying an existing channel rather than a new value, you avoid repeating the order definition and can refer to channels derived by [transforms](./transforms.md) (such as [stack](../transforms/stack.md) or [bin](../transforms/bin.md)). When sorting the *x* domain, if no **x** channel is defined, **x2** will be used instead if available, and similarly for *y* and **y2**; this is useful for marks that implicitly stack such as [area](../marks/area.md), [bar](../marks/bar.md), and [rect](../marks/rect.md). A sort value may also be specified as *width* or *height*, representing derived channels |*x2* - *x1*| and |*y2* - *y1*| respectively.

Note that there may be multiple associated values in the secondary dimension for a given value in the primary ordinal dimension. The secondary values are therefore grouped for each associated primary value, and each group is then aggregated by applying a reducer. Lastly the primary values are sorted based on the associated reduced value in natural ascending order to produce the domain. The default reducer is *max*, but may be changed by specifying the *reduce* option. The above code is shorthand for:

```js
Plot.barY(alphabet, {x: "letter", y: "frequency", sort: {x: "y", reduce: "max"}})
```

Generally speaking, a reducer only needs to be specified when there are multiple secondary values for a given primary value. See the [group transform](../transforms/group.md) for the list of supported reducers.

For descending rather than ascending order, use the *reverse* option:

```js
Plot.barY(alphabet, {x: "letter", y: "frequency", sort: {x: "y", reverse: true}})
```

An additional *limit* option truncates the domain to the first *n* values after sorting. If *limit* is negative, the last *n* values are used instead. Hence, a positive *limit* with *reverse* = true will return the top *n* values in descending order. If *limit* is an array [*lo*, *hi*], the *i*th values with *lo* ≤ *i* < *hi* will be selected. (Note that like the [basic filter transform](../transforms/filter.md), limiting the *x* domain here does not affect the computation of the *y* domain, which is computed independently without respect to filtering.)

```js
Plot.barY(alphabet, {x: "letter", y: "frequency", sort: {x: "y", limit: 5}})
```

If different sort options are needed for different ordinal scales, the channel name can be replaced with a *value* object with additional per-scale options.

```js
Plot.barY(alphabet, {x: "letter", y: "frequency", sort: {x: {value: "y", reverse: true}}})
```

If the input channel is *data*, then the reducer is passed groups of the mark’s data; this is typically used in conjunction with a custom reducer function, as when the built-in single-channel reducers are insufficient.

Note: when the value of the sort option is a string or a function, it is interpreted as a mark [sort transform](../transforms/sort.md). To use both sort options and a mark sort transform, use [Plot.sort](../transforms/sort.md#plotsortcompare-options).

## scale(*options*)

You can also create a standalone scale with Plot.**scale**(*options*). The *options* object must define at least one scale; see [Scale options](#scale-options) for how to define a scale. For example, here is a linear color scale with the default domain of [0, 1] and default scheme *turbo*:

```js
const color = Plot.scale({color: {type: "linear"}});
```

Both [*plot*.scale](./plots.md#plot-scale-name) and [Plot.scale](#scale-options-1) return scale objects. These objects represent the actual (or “materialized”) scale options used by Plot, including the domain, range, interpolate function, *etc.* The scale’s label, if any, is also returned; however, note that other axis properties are not currently exposed. Point and band scales also expose their materialized bandwidth and step.

To reuse a scale across plots, pass the corresponding scale object into another plot specification:

```js
const plot1 = Plot.plot(options);
const plot2 = Plot.plot({...options, color: plot1.scale("color")});
```

For convenience, scale objects expose a *scale*.**apply**(*input*) method which returns the scale’s output for the given *input* value. When applicable, scale objects also expose a *scale*.**invert**(*output*) method which returns the corresponding input value from the scale’s domain for the given *output* value.<|MERGE_RESOLUTION|>--- conflicted
+++ resolved
@@ -69,11 +69,7 @@
 
 Scales aren’t limited to horizontal and vertical position. They can also output to color, radius, length, opacity, and more. For example if we switch to a [rule](../marks/rule.md) and use the **stroke** channel instead of **y**, we get a one-dimensional heatmap:
 
-<<<<<<< HEAD
-:::plot https://observablehq.com/@observablehq/plot-scales-intro
-=======
-:::plot defer
->>>>>>> 6cf51bfc
+:::plot defer https://observablehq.com/@observablehq/plot-scales-intro
 ```js
 Plot.ruleX(gistemp, {x: "Date", stroke: "Anomaly"}).plot()
 ```
@@ -572,13 +568,8 @@
 
 The **transform** scale option allows you to apply a function to all values before they are passed through the scale. This is convenient for transforming a scale’s data, say to convert to thousands or between temperature units.
 
-<<<<<<< HEAD
-:::plot https://observablehq.com/@observablehq/plot-fahrenheit-to-celsius-scale-transform
-```js
-=======
-:::plot defer
+:::plot defer https://observablehq.com/@observablehq/plot-fahrenheit-to-celsius-scale-transform
 ```js{5}
->>>>>>> 6cf51bfc
 Plot.plot({
   y: {
     grid: true,
@@ -595,13 +586,8 @@
 
 The **percent** scale option is shorthand for a **transform** that multiplies values by 100; it also adds a percent symbol (%) to the default label.
 
-<<<<<<< HEAD
 :::plot https://observablehq.com/@observablehq/plot-percent-scale-transform
-```js
-=======
-:::plot
 ```js{2}
->>>>>>> 6cf51bfc
 Plot.plot({
   y: {percent: true}, // convert proportion [0, 1] to percent [0, 100]
   color: {scheme: "BuRd"},
