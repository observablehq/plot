<script setup>

import * as Plot from "@observablehq/plot";
import * as d3 from "d3";
import * as topojson from "topojson-client";
import {computed, ref, watchEffect, shallowRef, onMounted} from "vue";
import {useDark} from "../components/useDark.js";
import cars from "../data/cars.ts";

const binWidth = ref(20);
const dark = useDark();
const olympians = shallowRef([{weight: 31, height: 1.21, sex: "female"}, {weight: 170, height: 2.21, sex: "male"}]);
const walmarts = shallowRef([]);
const us = shallowRef(null);
const nation = computed(() => us.value ? topojson.feature(us.value, us.value.objects.nation) : {type: null});
const statemesh = computed(() => us.value ? topojson.mesh(us.value, us.value.objects.states, (a, b) => a !== b) : {type: null});

onMounted(() => {
  d3.csv("../data/athletes.csv", d3.autoType).then((data) => (olympians.value = data));
  d3.tsv("../data/walmarts.tsv", d3.autoType).then((data) => (walmarts.value = data));
  d3.json("../data/us-counties-10m.json").then((data) => (us.value = data));
});

</script>

# Hexbin transform

The **hexbin transform** groups two-dimensional quantitative or temporal data—continuous measurements such as heights, weights, or temperatures—into discrete hexagonal bins. You can then compute summary statistics for each bin, such as a count, sum, or proportion. The hexbin transform is most often used to make heatmaps with the [dot mark](../marks/dot.md).

For example, the heatmap below shows the weights and heights of Olympic athletes. The color of each hexagon represents the number (*count*) of athletes with similar weight and height.

:::plot defer https://observablehq.com/@observablehq/plot-olympians-hexbin
```js-vue
Plot
  .dot(olympians, Plot.hexbin({fill: "count"}, {x: "weight", y: "height"}))
  .plot({color: {scheme: "{{dark ? "turbo" : "YlGnBu"}}"}})
```
:::

Whereas the [bin transform](./bin.md) produces rectangular bins and operates on abstract data, the hexbin transform produces hexagonal bins and operates in “screen space” (_i.e._, pixel coordinates) after the *x* and *y* scales have been applied to the data. And whereas the bin transform produces **x1**, **y1**, **x2**, **y2** representing rectangular extents, the hexbin transform produces **x** and **y** representing hexagon centers.

To produce an areal encoding as in a bubble map, output **r**. In this case, the default range of the *r* scale is set such that the hexagons do not overlap. The **binWidth** option, which defaults to 20, specifies the distance between centers of neighboring hexagons in pixels.

<p>
  <label class="label-input">
    Bin width:
    <input type="range" v-model.number="binWidth" min="0" max="40" step="0.1">
    <span style="font-variant-numeric: tabular-nums;">{{binWidth.toLocaleString("en-US", {minimumFractionDigits: 1})}}</span>
  </label>
</p>

:::plot defer https://observablehq.com/@observablehq/plot-hexbin-binwidth
```js
Plot
  .dot(olympians, Plot.hexbin({r: "count"}, {x: "weight", y: "height", binWidth}))
  .plot()
```
:::

If desired, you can output both **fill** and **r** for a redundant encoding.

:::plot defer https://observablehq.com/@observablehq/plot-hexbin-redundant
```js-vue
Plot
  .dot(olympians, Plot.hexbin({fill: "count", r: "count"}, {x: "weight", y: "height", stroke: "currentColor"}))
  .plot({color: {scheme: "{{dark ? "turbo" : "YlGnBu"}}"}})
```
:::

:::tip
Setting a **stroke** ensures that the smallest hexagons are visible.
:::

Alternatively, the **fill** and **r** channels can encode independent (or “bivariate”) dimensions of data. Below, the **r** channel uses *count* as before, while the **fill** channel uses *mode* to show the most frequent sex of athletes in each hexagon. The larger athletes are more likely to be <span :style="{borderBottom: `solid 2px ${d3.schemeTableau10[1]}`}">male</span>, while the smaller athletes are more likely to be <span :style="{borderBottom: `solid 2px ${d3.schemeTableau10[0]}`}">female</span>.

:::plot defer https://observablehq.com/@observablehq/plot-bivariate-hexbin
```js
Plot
  .dot(olympians, Plot.hexbin({fill: "mode", r: "count"}, {x: "weight", y: "height", fill: "sex"}))
  .plot()
```
:::

Using **z**, the hexbin transform will partition hexagons by ordinal value. If **z** is not specified, it defaults to **fill** (if there is no **fill** output channel) or **stroke** (if there is no **stroke** output channel). Setting **z** to *sex* in the chart above, and switching to **stroke** instead of **fill**, produces separate overlapping hexagons for each sex.

:::plot defer https://observablehq.com/@observablehq/plot-overlapping-hexbin
```js
Plot
  .dot(olympians, Plot.hexbin({stroke: "mode", r: "count"}, {x: "weight", y: "height", z: "sex", stroke: "sex"}))
  .plot()
```
:::

The hexbin transform can be paired with any mark that supports **x** and **y** channels (which is almost all of them). The [text mark](../marks/text.md) is useful for labelling. By setting the **text** output channel, you can derive the text from the binned contents.

:::plot defer https://observablehq.com/@observablehq/plot-hexbin-text
```js
Plot
  .text(olympians, Plot.hexbin({text: "count"}, {x: "weight", y: "height"}))
  .plot()
```
:::

The hexbin transform also works with Plot’s [projection system](../features/projections.md). Below, hexagon size represents the number of nearby Walmart stores, while color represents the date the first nearby Walmart store opened. (The first Walmart opened in Rogers, Arkansas.)

:::plot defer
```js
Plot.plot({
  projection: "albers",
  r: {range: [0, 16]},
  color: {scheme: "spectral", label: "First year opened", legend: true},
  marks: [
    Plot.geo(statemesh, {strokeOpacity: 0.5}),
    Plot.geo(nation),
    Plot.dot(walmarts, Plot.hexbin({r: "count", fill: "min"}, {x: "longitude", y: "latitude", fill: "date"}))
  ]
})
```
:::

:::warning CAUTION
Beware the [modifiable areal unit problem](https://en.wikipedia.org/wiki/Modifiable_areal_unit_problem). On a small scale map, this is compounded by the Earth’s curvature, which makes it impossible to create an accurate and regular grid. Use an equal-area projection in conjunction when binning.
:::

The [hexgrid mark](../marks/hexgrid.md) draws the base hexagonal grid as a mesh. This is useful for showing the empty hexagons, since the hexbin transform does not output empty bins (and unlike the bin transform, the hexbin transform does not currently support the **filter** option).

:::plot defer https://observablehq.com/@observablehq/plot-hexgrid-demo
```js
Plot.plot({
  marks: [
    Plot.hexgrid(),
    Plot.dot(olympians, Plot.hexbin({r: "count"}, {x: "weight", y: "height", fill: "currentColor"}))
  ]
})
```
:::

The hexbin transform defaults the **symbol** option to *hexagon*, but you can override it. The [circle constructor](../marks/dot.md#circle-data-options) changes it to *circle*.

:::plot defer https://observablehq.com/@observablehq/plot-hexbin-circle
```js
Plot.circle(olympians, Plot.hexbin({r: "count"}, {x: "weight", y: "height"})).plot()
```
:::

Hexbins work best when there is an interesting density of dots in the center of the chart, but sometimes hexagons “escape” the edge of the frame and cover the axes. To prevent this, you can use the **inset** [scale option](../features/scales.md) to reserve space on the edges of the frame.

<<<<<<< HEAD

:::plot defer https://observablehq.com/@observablehq/plot-hexbin-inset
=======
:::plot defer
>>>>>>> 73c6dc74
```js-vue
Plot
  .dot(olympians, Plot.hexbin({fill: "count"}, {x: "weight", y: "height"}))
  .plot({inset: 10, color: {scheme: "{{dark ? "turbo" : "YlGnBu"}}"}})
```
:::

:::tip
You can also set the dot’s **clip** option to true to prevent the hexagons from escaping.
:::

Alternatively, use the [axis mark](../marks/axis.md) to draw axes on top of the hexagons.

:::plot defer https://observablehq.com/@observablehq/plot-hexbin-and-axes
```js-vue
Plot.plot({
  color: {scheme: "{{dark ? "turbo" : "YlGnBu"}}"},
  marks: [
    Plot.dot(olympians, Plot.hexbin({fill: "count"}, {x: "weight", y: "height"})),
    Plot.axisX(),
    Plot.axisY()
  ]
})
```
:::

## Hexbin options

The *options* must specify the **x** and **y** channels. The **binWidth** option (default 20) defines the distance between centers of neighboring hexagons in pixels. If any of **z**, **fill**, or **stroke** is a channel, the first of these channels will be used to subdivide bins.

The *outputs* options are similar to the [bin transform](./bin.md); each output channel receives as input, for each hexagon, the subset of the data which has been matched to its center. The outputs object specifies the aggregation method for each output channel.

The following aggregation methods are supported:

* *first* - the first value, in input order
* *last* - the last value, in input order
* *count* - the number of elements (frequency)
* *distinct* - the number of distinct values
* *sum* - the sum of values
* *proportion* - the sum proportional to the overall total (weighted frequency)
* *proportion-facet* - the sum proportional to the facet total
* *min* - the minimum value
* *min-index* - the zero-based index of the minimum value
* *max* - the maximum value
* *max-index* - the zero-based index of the maximum value
* *mean* - the mean value (average)
* *median* - the median value
* *deviation* - the [standard deviation](https://github.com/d3/d3-array/blob/master/README.md#deviation)
* *variance* - the variance per [Welford’s algorithm](https://en.wikipedia.org/wiki/Algorithms_for_calculating_variance#Welford's_online_algorithm)
* *mode* - the value with the most occurrences
* *identity* - the array of values
* a function to be passed the array of values for each bin and the extent of the bin
* an object with a *reduceIndex* method

## hexbin(*outputs*, *options*)

```js
Plot.dot(olympians, Plot.hexbin({fill: "count"}, {x: "weight", y: "height"}))
```

Bins (hexagonally) on **x** and **y**. Also groups on the first channel of **z**, **fill**, or **stroke**, if any.<|MERGE_RESOLUTION|>--- conflicted
+++ resolved
@@ -145,12 +145,7 @@
 
 Hexbins work best when there is an interesting density of dots in the center of the chart, but sometimes hexagons “escape” the edge of the frame and cover the axes. To prevent this, you can use the **inset** [scale option](../features/scales.md) to reserve space on the edges of the frame.
 
-<<<<<<< HEAD
-
 :::plot defer https://observablehq.com/@observablehq/plot-hexbin-inset
-=======
-:::plot defer
->>>>>>> 73c6dc74
 ```js-vue
 Plot
   .dot(olympians, Plot.hexbin({fill: "count"}, {x: "weight", y: "height"}))
