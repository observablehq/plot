--- conflicted
+++ resolved
@@ -71,13 +71,8 @@
 
 You can opt-out of the implicit stackY transform by having binX generate **y1** or **y2** instead of **y** (and similarly **x1** or **x2** for stackX and binY). When overlapping marks, use either opacity or blending to make the overlap visible.
 
-<<<<<<< HEAD
 :::plot defer https://observablehq.com/@observablehq/plot-overlapping-histogram
-```js
-=======
-:::plot defer
 ```js-vue
->>>>>>> b38e3fa1
 Plot.plot({
   y: {grid: true},
   marks: [
