# Observable Plot

**Observable Plot** is a JavaScript library for exploratory data visualization.

* [Introduction](https://observablehq.com/@observablehq/plot)
* [Installing](#installing)
* [API Reference](#plotplotoptions)
* [Changelog](./CHANGELOG.md)
* [Contributing](./CONTRIBUTING.md)

## Installing

In Observable notebooks, Plot and D3 are available by default as part of the [standard library](https://observablehq.com/@observablehq/recommended-libraries).

For use with Webpack, Rollup, or other Node-based bundlers, Plot is typically installed via a package manager such as Yarn or npm. (Plot is distributed as an ES module; see [Sindre Sorhus’s guide](https://gist.github.com/sindresorhus/a39789f98801d908bbc7ff3ecc99d99c) for help upgrading.)

```bash
yarn add @observablehq/plot
```

Plot can then be imported as a namespace:

```js
import * as Plot from "@observablehq/plot";
```

In vanilla HTML, Plot can be imported as an ES module, say from Skypack:

```html
<script type="module">

import * as Plot from "https://cdn.skypack.dev/@observablehq/plot@0.2";

document.body.appendChild(Plot.plot(options));

</script>
```

Plot is also available as a UMD bundle for legacy browsers.

```html
<script src="https://cdn.jsdelivr.net/npm/d3@7"></script>
<script src="https://cdn.jsdelivr.net/npm/@observablehq/plot@0.2"></script>
<script>

document.body.appendChild(Plot.plot(options));

</script>
```

## Plot.plot(*options*)

Renders a new plot given the specified *options* and returns the corresponding SVG or HTML figure element. All *options* are optional.

### Mark options

The **marks** option specifies an array of [marks](#marks) to render. Each mark has its own data and options; see the respective mark type (*e.g.*, [bar](#bar) or [dot](#dot)) for which mark options are supported. Each mark may be a nested array of marks, allowing composition. Marks may also be a function which returns an SVG element, if you wish to insert some arbitrary content into your plot. And marks may be null or undefined, which produce no output; this is useful for showing marks conditionally (*e.g.*, when a box is checked). Marks are drawn in *z*-order, last on top. For example, here bars for the dataset *alphabet* are drawn on top of a single rule at *y* = 0.

```js
Plot.plot({
  marks: [
    Plot.ruleY([0]),
    Plot.barY(alphabet, {x: "letter", y: "frequency"})
  ]
})
```

When drawing a single mark, you can call *mark*.**plot**(*options*) as shorthand.

```js
Plot.barY(alphabet, {x: "letter", y: "frequency"}).plot()
```
### Layout options

These options determine the overall layout of the plot; all are specified as numbers in pixels:

* **marginTop** - the top margin
* **marginRight** - the right margin
* **marginBottom** - the bottom margin
* **marginLeft** - the left margin
* **width** - the outer width of the plot (including margins)
* **height** - the outer height of the plot (including margins)

The default **width** is 640. On Observable, the width can be set to the [standard width](https://github.com/observablehq/stdlib/blob/master/README.md#width) to make responsive plots. The default **height** is 396 if the plot has a *y* or *fy* scale; otherwise it is 90 if the plot has an *fx* scale, or 60 if it does not. (The default height will be getting smarter for ordinal domains; see [#337](https://github.com/observablehq/plot/pull/337).)

The default margins depend on the plot’s axes: for example, **marginTop** and **marginBottom** are at least 30 if there is a corresponding top or bottom *x* axis, and **marginLeft** and **marginRight** are at least 40 if there is a corresponding left or right *y* axis. For simplicity’s sake and for consistent layout across plots, margins are not automatically sized to make room for tick labels; instead, shorten your tick labels or increase the margins as needed. (In the future, margins may be specified indirectly via a scale property to make it easier to reorient axes without adjusting margins; see [#210](https://github.com/observablehq/plot/issues/210).)

The **style** option allows custom styles to override Plot’s defaults. It may be specified either as a string or an object of properties (*e.g.*, `"color: red;"` or `{color: "red"}`). By default, the returned plot has a white background, a max-width of 100%, and the system-ui font. Plot’s marks and axes default to [currentColor](https://developer.mozilla.org/en-US/docs/Web/CSS/color_value#currentcolor_keyword), meaning that they will inherit the surrounding content’s color. For example, a dark theme:

```js
Plot.plot({
  marks: …,
  style: {
    background: "black",
    color: "white"
  }
})
```

If a **caption** is specified, Plot.plot wraps the generated SVG element in an HTML figure element with a figcaption, returning the figure. To specify an HTML caption, consider using the [`html` tagged template literal](http://github.com/observablehq/htl); otherwise, the specified string represents text that will be escaped as needed.

```js
Plot.plot({
  marks: …,
  caption: html`Figure 1. This chart has a <i>fancy</i> caption.`
})
```

### Scale options

Plot passes data through [scales](https://observablehq.com/@observablehq/plot-scales) as needed before rendering marks. A scale maps abstract values such as time or temperature to visual values such as position or color. Within a given plot, marks share scales. For example, if a plot has two Plot.line marks, both share the same *x* and *y* scales for a consistent representation of data. (Plot does not currently support dual-axis charts, which are [not advised](https://blog.datawrapper.de/dualaxis/).)

```js
Plot.plot({
  marks: [
    Plot.line(aapl, {x: "Date", y: "Close"}),
    Plot.line(goog, {x: "Date", y: "Close"})
  ]
})
```

Each scale’s options are specified as a nested options object with the corresponding scale name within the top-level plot *options*:

* **x** - horizontal position
* **y** - vertical position
* **r** - radius (size)
* **color** - fill or stroke
* **opacity** - fill or stroke opacity

For example, to set the domain for the *x* and *y* scales:

```js
Plot.plot({
  x: {
    domain: [new Date("1880-01-01"), new Date("2016-11-01")]
  },
  y: {
    domain: [-0.78, 1.35]
  }
})
```

Plot supports many scale types. Some scale types are for quantitative data — values that can be added or subtracted, such as temperature or time. Other scale types are for ordinal or categorical data — unquantifiable values that can only be ordered, such as t-shirt sizes, or values with no inherent order that can only be tested for equality, such as types of fruit. Some scale types are further intended for specific visual encodings — for example, as [position](#position-options) or [color](#color-options).

You can set the scale type explicitly via the *scale*.**type** option, but typically the scale type is inferred automatically from data: strings and booleans imply an ordinal scale; dates imply a UTC scale; anything else is linear. Unless they represent text, we recommend explicitly converting strings to more specific types when loading data (*e.g.*, with d3.autoType or Observable’s FileAttachment). For simplicity’s sake, Plot assumes that data is consistently typed; type inference is based solely on the first non-null, non-undefined value. Certain mark types also imply a scale type; for example, the [Plot.barY](#plotbarydata-options) mark implies that the *x* scale is a *band* scale.

For quantitative data (*i.e.* numbers), a mathematical transform may be applied to the data by changing the scale type:

* *linear* (default) - linear transform (translate and scale)
* *pow* - power (exponential) transform
* *sqrt* - square-root transform (*pow* transform with exponent = 0.5)
* *log* - logarithmic transform
* *symlog* - bi-symmetric logarithmic transform per [Webber *et al.*](https://www.researchgate.net/publication/233967063_A_bi-symmetric_log_transformation_for_wide-range_data)

The appropriate transform depends on the data’s distribution and what you wish to know. A *sqrt* transform exaggerates differences between small values at the expense of large values; it is a special case of the *pow* transform which has a configurable *scale*.**exponent** (0.5 for *sqrt*). A *log* transform is suitable for comparing orders of magnitude and can only be used when the domain does not include zero. The base defaults to 10 and can be specified with the *scale*.**base** option; note that this only affects the axis ticks and not the scale’s behavior. A *symlog* transform is more elaborate, but works well with wide-range values that include zero; it can be configured with the *scale*.**constant** option (default 1).

For temporal data (*i.e.* dates), two variants of a *linear* scale are also supported:

* *utc* (default, recommended) - UTC time
* *time* - local time

UTC is recommended over local time as charts in UTC time are guaranteed to appear consistently to all viewers whereas charts in local time will depend on the viewer’s time zone. Due to limitations in JavaScript’s Date class, Plot does not yet support an explicit time zone other than UTC.

For ordinal data (*e.g.*, strings), use the *ordinal* scale type or the *point* or *band* [position scale types](#position-options). The *categorical* scale type is also supported; it is equivalent to *ordinal* except as a [color scale](#color-options), where it provides a different default color scheme. (Since position is inherently ordinal or even quantitative, categorical data must be assigned an effective order when represented as position, and hence *categorical* and *ordinal* may be considered synonymous in context.)

You can opt-out of a scale using the *identity* scale type. This is useful if you wish to specify literal colors or pixel positions within a mark channel rather than relying on the scale to convert abstract values into visual values. For position scales (*x* and *y*), an *identity* scale is still quantitative and may produce an axis, yet unlike a *linear* scale the domain and range are fixed based on the plot layout.

Quantitative scales, as well as identity position scales, coerce channel values to numbers; both null and undefined are coerced to NaN. Similarly, time scales coerce channel values to dates; numbers are assumed to be milliseconds since UNIX epoch, while strings are assumed to be in [ISO 8601 format](https://github.com/mbostock/isoformat/blob/main/README.md#parsedate-fallback).

A scale’s domain (the extent of its inputs, abstract values) and range (the extent of its outputs, visual values) are typically inferred automatically. You can set them explicitly using these options:

* *scale*.**domain** - typically [*min*, *max*], or an array of ordinal or categorical values
* *scale*.**range** - typically [*min*, *max*], or an array of ordinal or categorical values
* *scale*.**reverse** - reverses the domain, say to flip the chart along *x* or *y*

For most quantitative scales, the default domain is the [*min*, *max*] of all values associated with the scale. For the *radius* and *opacity* scales, the default domain is [0, *max*] to ensure a meaningful value encoding. For ordinal scales, the default domain is the set of all distinct values associated with the scale in natural ascending order; for a different order, set the domain explicitly or add a [sort option](#sort-options) to an associated mark. For threshold scales, the default domain is [0] to separate negative and non-negative values. For quantile scales, the default domain is the set of all defined values associated with the scale. If a scale is reversed, it is equivalent to setting the domain as [*max*, *min*] instead of [*min*, *max*].

The default range depends on the scale: for [position scales](#position-options) (*x*, *y*, *fx*, and *fy*), the default range depends on the plot’s [size and margins](#layout-options). For [color scales](#color-options), there are default color schemes for quantitative, ordinal, and categorical data. For opacity, the default range is [0, 1]. And for radius, the default range is designed to produce dots of “reasonable” size assuming a *sqrt* scale type for accurate area representation: zero maps to zero, the first quartile maps to a radius of three pixels, and other values are extrapolated. This convention for radius ensures that if the scale’s data values are all equal, dots have the default constant radius of three pixels, while if the data varies, dots will tend to be larger.

Quantitative scales can be further customized with additional options:

* *scale*.**clamp** - if true, clamp input values to the scale’s domain
* *scale*.**nice** - if true (or a tick count), extend the domain to nice round values
* *scale*.**zero** - if true, extend the domain to include zero if needed
* *scale*.**percent** - if true, transform proportions in [0, 1] to percentages in [0, 100]

Clamping is typically used in conjunction with setting an explicit domain since if the domain is inferred, no values will be outside the domain. Clamping is useful for focusing on a subset of the data while ensuring that extreme values remain visible, but use caution: clamped values may need an annotation to avoid misinterpretation. A top-level **nice** option is supported as shorthand for setting *scale*.nice on all scales.

The *scale*.**transform** option allows you to apply a function to all values before they are passed through the scale. This is convenient for transforming a scale’s data, say to convert to thousands or between temperature units.

```js
Plot.plot({
  y: {
    label: "↑ Temperature (°F)",
    transform: f => f * 9 / 5 + 32 // convert Celsius to Fahrenheit
  },
  marks: …
})
```

<<<<<<< HEAD
All the scales are exposed as the *scales* property of the plot. We recommend using *scale*.copy if making any use of these scales that might mutate them. 

```js
color = Plot.plot({…}).scales.color;
color.range() // ["red", "blue"]
=======
All the scale definitions are exposed as the *scales* property of the plot.

```js
color = Plot.plot({…}).scales.color;
color.range // ["red", "blue"]
>>>>>>> a48a5459
```

And, to reuse the scale in another plot:

```js
<<<<<<< HEAD
Plot.plot({
  color: { domain: color.copy().domain(), range: color.copy().range() }
})
```

=======
const plot1 = Plot.plot(…);

Plot.plot({
  color: plot1.scales.color
})
```

#### Plot.scale(*scaleOptions*)

```js
Plot.scale(plot1.scales.color)
```

Returns a [D3 scale](https://github.com/d3/d3-scale) that matches the given Plot scale *options* object.

### Legends

Plot will add a color legend to the figure if the *color*.*legend* option is given.

* *color*.**legend** - a function that is passed the color options, and returns a DOM element to inserted at the top of the figure. If *color.legend* is true, defaults to Plot.legendColor.

#### Plot.legendColor(*scaleOptions*)

Generates a color legend, with swatches for categorical and ordinal scales, and a ramp for continuous scales.

The color swatches can be configured with the following options:
* *color*.**columns** - the number of swatches per row
* *color*.**format** - a format function for the labels
* *color*.**swatchSize** - the size of the swatch (if square)
* *color*.**swatchWidth** - the swatches’ width
* *color*.**swatchHeight** - the swatches’ height 
* *color*.**marginLeft** - the legend’s left margin

The continuous color legends can be configured with the following options:
* *color*.**label** - the scale’s label
* *color*.**tickSize** - the tick size
* *color*.**width** - the legend’s width
* *color*.**height** - the legend’s height
* *color*.**marginTop** - the legend’s top margin
* *color*.**marginRight** - the legend’s right margin
* *color*.**marginBottom** - the legend’s bottom margin
* *color*.**marginLeft** - the legend’s left margin
* *color*.**ticks** - number of ticks
* *color*.**tickFormat** - a format function for the legend’s ticks
* *color*.**tickValues** - the legend’s tick values

#### Plot.legendOpacity(*scaleOptions*)

The default opacity legend—rendered as a grayscale color legend. Plot will add an opacity legend to the figure if the *opacity*.*legend* option is given. If *opacity*.*legend* is true, uses the default opacity legend; if *opacity*.*legend* is a function, it is called with the scale’s options and should return a DOM element.

#### Plot.legendRadius(*scaleOptions*)

The default radius legend—rendered as a circles on a common base. Plot will add a radius legend to the figure if the *r*.*legend* option is given. If *r*.*legend* is true, uses the default radius legend; if *r*.*legend* is a function, it is called with the scale’s options and should return a DOM element.
>>>>>>> a48a5459

### Position options

The position scales (*x*, *y*, *fx*, and *fy*) support additional options:

* *scale*.**inset** - inset the default range by the specified amount in pixels
* *scale*.**round** - round the output value to the nearest integer (whole pixel)

The *scale*.inset option can provide “breathing room” to separate marks from axes or the plot’s edge. For example, in a scatterplot with a Plot.dot with the default 3-pixel radius and 1.5-pixel stroke width, an inset of 5 pixels prevents dots from overlapping with the axes. The *scale*.round option is useful for crisp edges by rounding to the nearest pixel boundary.

In addition to the generic *ordinal* scale type, which requires an explicit output range value for each input domain value, Plot supports special *point* and *band* scale types for encoding ordinal data as position. These scale types accept a [*min*, *max*] range similar to quantitative scales, and divide this continuous interval into discrete points or bands based on the number of distinct values in the domain (*i.e.*, the domain’s cardinality). If the associated marks have no effective width along the ordinal dimension — such as a dot, rule, or tick — then use a *point* scale; otherwise, say for a bar, use a *band* scale. In the image below, the top *x*-scale is a *point* scale while the bottom *x*-scale is a *band* scale; see [Plot: Scales](https://observablehq.com/@observablehq/plot-scales) for an interactive version.

<img src="./img/point-band.png" width="640" height="144" alt="point and band scales">

Ordinal position scales support additional options, all specified as proportions in [0, 1]:

* *scale*.**padding** - how much of the range to reserve to inset first and last point or band
* *scale*.**align** - where to distribute points or bands (0 = at start, 0.5 = at middle, 1 = at end)

For a *band* scale, you can further fine-tune padding:

* *scale*.**paddingInner** - how much of the range to reserve to separate adjacent bands
* *scale*.**paddingOuter** - how much of the range to reserve to inset first and last band

Align defaults to 0.5 (centered). Band scale padding defaults to 0.1 (10% of available space reserved for separating bands), while point scale padding defaults to 0.5 (the gap between the first point and the edge is half the distance of the gap between points, and likewise for the gap between the last point and the opposite edge). Note that rounding and mark insets (e.g., for bars and rects) also affect separation between adjacent marks.

Plot automatically generates axes for position scales. You can configure these axes with the following options:

* *scale*.**axis** - the orientation: *top* or *bottom* for *x*; *left* or *right* for *y*; null to suppress
* *scale*.**ticks** - the approximate number of ticks to generate
* *scale*.**tickSize** - the size of each tick (in pixels; default 6)
* *scale*.**tickPadding** - the separation between the tick and its label (in pixels; default 3)
* *scale*.**tickFormat** - how to format tick values as a string (a function or format specifier)
* *scale*.**tickRotate** - whether to rotate tick labels (an angle in degrees clockwise; default 0)
* *scale*.**grid** - if true, draw grid lines across the plot for each tick
* *scale*.**line** - if true, draw the axis line
* *scale*.**label** - a string to label the axis
* *scale*.**labelAnchor** - the label anchor: *top*, *right*, *bottom*, *left*, or *center*
* *scale*.**labelOffset** - the label position offset (in pixels; default 0, typically for facet axes)

Top-level options are also supported as shorthand: **grid** (for *x* and *y* only; see [facet.grid](#facet-options)), **label**, **axis**, **inset**, **round**, **align**, and **padding**.

### Color options

The normal scale types — *linear*, *sqrt*, *pow*, *log*, *symlog*, and *ordinal* — can be used to encode color. In addition, Plot supports special scale types for color:

* *categorical* - equivalent to *ordinal*, but defaults to the *tableau10* scheme
* *sequential* - equivalent to *linear*
* *cyclical* - equivalent to *linear*, but defaults to the *rainbow* scheme
* *threshold* - encodes based on the specified discrete thresholds
* *quantile* - encodes based on the computed quantile thresholds
* *diverging* - like *linear*, but with a pivot; defaults to the *rdbu* scheme
* *diverging-log* - like *log*, but with a pivot that defaults to 1; defaults to the *rdbu* scheme
* *diverging-pow* - like *pow*, but with a pivot; defaults to the *rdbu* scheme
* *diverging-sqrt* - like *sqrt*, but with a pivot; defaults to the *rdbu* scheme
* *diverging-symlog* - like *symlog*, but with a pivot; defaults to the *rdbu* scheme

For a *threshold* scale, the *domain* represents *n* (typically numeric) thresholds which will produce a *range* of *n* + 1 output colors; the *i*th color of the *range* applies to values that are smaller than the *i*th element of the domain and larger or equal to the *i* - 1th element of the domain. For a *quantile* scale, the *domain* represents all input values to the scale, and the *quantiles* option specifies how many quantiles to compute from the *domain*; *n* quantiles will produce *n* - 1 thresholds, and an output range of *n* colors.

By default, all diverging color scales are symmetric around the pivot; set *symmetric* to false if you want to cover the whole extent on both sides.

Color scales support two additional options:

* *scale*.**scheme** - a named color scheme in lieu of a range, such as *reds*
* *scale*.**interpolate** - in conjunction with a range, how to interpolate colors

For quantile color scales, the *scale*.scheme option is used in conjunction with *scale*.**quantiles**, which determines how many quantiles to compute, and thus the number of elements in the scale’s range; it defaults to 5 for quintiles.

The following sequential scale schemes are supported for both quantitative and ordinal data:

* <sub><img src="./img/blues.png" width="32" height="16" alt="blues"></sub> *blues*
* <sub><img src="./img/greens.png" width="32" height="16" alt="greens"></sub> *greens*
* <sub><img src="./img/greys.png" width="32" height="16" alt="greys"></sub> *greys*
* <sub><img src="./img/oranges.png" width="32" height="16" alt="oranges"></sub> *oranges*
* <sub><img src="./img/purples.png" width="32" height="16" alt="purples"></sub> *purples*
* <sub><img src="./img/reds.png" width="32" height="16" alt="reds"></sub> *reds*
* <sub><img src="./img/bugn.png" width="32" height="16" alt="bugn"></sub> *bugn*
* <sub><img src="./img/bupu.png" width="32" height="16" alt="bupu"></sub> *bupu*
* <sub><img src="./img/gnbu.png" width="32" height="16" alt="gnbu"></sub> *gnbu*
* <sub><img src="./img/orrd.png" width="32" height="16" alt="orrd"></sub> *orrd*
* <sub><img src="./img/pubu.png" width="32" height="16" alt="pubu"></sub> *pubu*
* <sub><img src="./img/pubugn.png" width="32" height="16" alt="pubugn"></sub> *pubugn*
* <sub><img src="./img/purd.png" width="32" height="16" alt="purd"></sub> *purd*
* <sub><img src="./img/rdpu.png" width="32" height="16" alt="rdpu"></sub> *rdpu*
* <sub><img src="./img/ylgn.png" width="32" height="16" alt="ylgn"></sub> *ylgn*
* <sub><img src="./img/ylgnbu.png" width="32" height="16" alt="ylgnbu"></sub> *ylgnbu*
* <sub><img src="./img/ylorbr.png" width="32" height="16" alt="ylorbr"></sub> *ylorbr*
* <sub><img src="./img/ylorrd.png" width="32" height="16" alt="ylorrd"></sub> *ylorrd*
* <sub><img src="./img/cividis.png" width="32" height="16" alt="cividis"></sub> *cividis*
* <sub><img src="./img/inferno.png" width="32" height="16" alt="inferno"></sub> *inferno*
* <sub><img src="./img/magma.png" width="32" height="16" alt="magma"></sub> *magma*
* <sub><img src="./img/plasma.png" width="32" height="16" alt="plasma"></sub> *plasma*
* <sub><img src="./img/viridis.png" width="32" height="16" alt="viridis"></sub> *viridis*
* <sub><img src="./img/cubehelix.png" width="32" height="16" alt="cubehelix"></sub> *cubehelix*
* <sub><img src="./img/turbo.png" width="32" height="16" alt="turbo"></sub> *turbo*
* <sub><img src="./img/warm.png" width="32" height="16" alt="warm"></sub> *warm*
* <sub><img src="./img/cool.png" width="32" height="16" alt="cool"></sub> *cool*

The default color scheme, *turbo*, was chosen primarily to ensure high-contrast visibility; color schemes such as *blues* make low-value marks difficult to see against a white background, for better or for worse. If you wish to encode a quantitative value without hue, consider using *opacity* rather than *color* (e.g., use Plot.dot’s *strokeOpacity* instead of *stroke*).

The following diverging scale schemes are supported:

* <sub><img src="./img/brbg.png" width="32" height="16" alt="brbg"></sub> *brbg*
* <sub><img src="./img/prgn.png" width="32" height="16" alt="prgn"></sub> *prgn*
* <sub><img src="./img/piyg.png" width="32" height="16" alt="piyg"></sub> *piyg*
* <sub><img src="./img/puor.png" width="32" height="16" alt="puor"></sub> *puor*
* <sub><img src="./img/rdbu.png" width="32" height="16" alt="rdbu"></sub> *rdbu*
* <sub><img src="./img/rdgy.png" width="32" height="16" alt="rdgy"></sub> *rdgy*
* <sub><img src="./img/rdylbu.png" width="32" height="16" alt="rdylbu"></sub> *rdylbu*
* <sub><img src="./img/rdylgn.png" width="32" height="16" alt="rdylgn"></sub> *rdylgn*
* <sub><img src="./img/spectral.png" width="32" height="16" alt="spectral"></sub> *spectral*
* <sub><img src="./img/burd.png" width="32" height="16" alt="burd"></sub> *burd*
* <sub><img src="./img/buylrd.png" width="32" height="16" alt="buylrd"></sub> *buylrd*

Diverging color scales support a *scale*.**pivot** option, which defaults to zero. Values below the pivot will use the lower half of the color scheme (*e.g.*, reds for the *rdgy* scheme), while values above the pivot will use the upper half (grays for *rdgy*).

The following cylical color schemes are supported:

* <sub><img src="./img/rainbow.png" width="32" height="16" alt="rainbow"></sub> *rainbow*
* <sub><img src="./img/sinebow.png" width="32" height="16" alt="sinebow"></sub> *sinebow*

The following categorical color schemes are supported:

* <sub><img src="./img/accent.png" width="96" height="16" alt="accent"></sub> *accent* (8 colors)
* <sub><img src="./img/category10.png" width="120" height="16" alt="category10"></sub> *category10* (10 colors)
* <sub><img src="./img/dark2.png" width="96" height="16" alt="dark2"></sub> *dark2* (8 colors)
* <sub><img src="./img/paired.png" width="144" height="16" alt="paired"></sub> *paired* (12 colors)
* <sub><img src="./img/pastel1.png" width="108" height="16" alt="pastel1"></sub> *pastel1* (9 colors)
* <sub><img src="./img/pastel2.png" width="96" height="16" alt="pastel2"></sub> *pastel2* (8 colors)
* <sub><img src="./img/set1.png" width="108" height="16" alt="set1"></sub> *set1* (9 colors)
* <sub><img src="./img/set2.png" width="96" height="16" alt="set2"></sub> *set2* (8 colors)
* <sub><img src="./img/set3.png" width="144" height="16" alt="set3"></sub> *set3* (12 colors)
* <sub><img src="./img/tableau10.png" width="120" height="16" alt="tableau10"></sub> *tableau10* (10 colors)

The following color interpolators are supported:

* *rgb* - RGB (red, green, blue)
* *hsl* - HSL (hue, saturation, lightness)
* *lab* - CIELAB (*a.k.a.* “Lab”)
* *hcl* - CIELCh<sub>ab</sub> (*a.k.a.* “LCh” or “HCL”)

For example, to use CIELCh<sub>ab</sub>:

```js
Plot.plot({
  color: {
    range: ["red", "blue"],
    interpolate: "hcl"
  },
  marks: …
})
```

Or to use gamma-corrected RGB (via [d3-interpolate](https://github.com/d3/d3-interpolate)):

```js
Plot.plot({
  color: {
    range: ["red", "blue"],
    interpolate: d3.interpolateRgb.gamma(2.2)
  },
  marks: …
})
```

### Sort options

If an ordinal scale’s domain is not set, it defaults to natural ascending order; to order the domain by associated values in another dimension, either compute the domain manually (consider [d3.groupSort](https://github.com/d3/d3-array/blob/main/README.md#groupSort)) or use an associated mark’s **sort** option. For example, to sort bars by ascending frequency rather than alphabetically by letter:

```js
Plot.barY(alphabet, {x: "letter", y: "frequency", sort: {x: "y"}})
```

The sort option is an object whose keys are ordinal scale names, such as *x* or *fx*, and whose values are mark channel names, such as *y*, *y1*, or *y2*. By specifying an existing channel rather than a new value, you avoid repeating the order definition and can refer to channels derived by [transforms](#transforms) (such as [stack](#stack) or [bin](#bin)). For marks that implicitly stack ([area](#area), [bar](#bar), and [rect](#rect)), the stacked dimension is aliased: when stacking on *x*, *x* is an alias for *x2*, and when stacking on *y*, *y* is an alias for *y2*.

Note that there may be multiple associated values in the secondary dimension for a given value in the primary ordinal dimension. The secondary values are therefore grouped for each associated primary value, and each group is then aggregated by applying a reducer. Lastly the primary values are sorted based on the associated reduced value in natural ascending order to produce the domain. The default reducer is *max*, but may be changed by specifying the *reduce* option. The above code is shorthand for:

```js
Plot.barY(alphabet, {x: "letter", y: "frequency", sort: {x: "y", reduce: "max"}})
```

Generally speaking, a reducer only needs to be specified when there are multiple secondary values for a given primary value. TODO An example of assigning categorical colors in a scatterplot by descending count to maximize discriminability. See the [group transform](#group) for the list of supported reducers.

For descending rather than ascending order, use the *reverse* option:

```js
Plot.barY(alphabet, {x: "letter", y: "frequency", sort: {x: "y", reverse: true}})
```

An additional *limit* option truncates the domain to the first *n* values after sorting. If *limit* is negative, the last *n* values are used instead. Hence, a positive *limit* with *reverse* = true will return the top *n* values in descending order. If *limit* is an array [*lo*, *hi*], the *i*th values with *lo* ≤ *i* < *hi* will be selected. (Note that like the [basic filter transform](#transforms), limiting the *x* domain here does not affect the computation of the *y* domain, which is computed independently without respect to filtering.)

```js
Plot.barY(alphabet, {x: "letter", y: "frequency", sort: {x: "y", limit: 5}})
```

If different sort options are needed for different ordinal scales, the channel name can be replaced with a *value* object with additional per-scale options.

```js
Plot.barY(alphabet, {x: "letter", y: "frequency", sort: {x: {value: "y", reverse: true}}})
```

If the input channel is *data*, then the reducer is passed groups of the mark’s data; this is typically used in conjunction with a custom reducer function, as when the built-in single-channel reducers are insufficient.

Note: when a string or a function, the sort option is interpreted as a [basic sort transform](#transforms). To use both sort options and a sort transform, use [Plot.sort](#plotsortorder-options).

### Facet options

The *facet* option enables [faceting](https://observablehq.com/@observablehq/plot-facets). When faceting, two additional band scales may be configured:

* **fx** - the horizontal position, a *band* scale
* **fy** - the vertical position, a *band* scale

Similar to [marks](#marks), faceting requires specifying data and at least one of two optional channels:

* facet.**data** - the data to be faceted
* facet.**x** - the horizontal position; bound to the *fx* scale, which must be *band*
* facet.**y** - the vertical position; bound to the *fy* scale, which must be *band*

The facet.**x** and facet.**y** channels are strictly ordinal or categorical (*i.e.*, discrete); each distinct channel value defines a facet. Quantitative data must be manually discretized for faceting, say by rounding or binning. Automatic binning for quantitative data may be added in the future. [#14](https://github.com/observablehq/plot/issues/14)

The following *facet* constant options are also supported:

* facet.**marginTop** - the top margin
* facet.**marginRight** - the right margin
* facet.**marginBottom** - the bottom margin
* facet.**marginLeft** - the left margin
* facet.**grid** - if true, draw grid lines for each facet
* facet.**label** - if null, disable default facet axis labels

Faceting can be explicitly enabled or disabled on a mark with the *facet* option, which accepts the following values:

* *auto* (default) - equivalent to *include* when mark data is strictly equal to facet data; else null
* *include* (or true) - draw the subset of the mark’s data in the current facet
* *exclude* - draw the subset of the mark’s data *not* in the current facet
* null (or false) - repeat this mark’s data across all facets (i.e., no faceting)

```js
Plot.plot({
  facet: {
    data: penguins,
    x: "sex"
  },
  marks: {
    Plot.frame(), // draws an outline around each facet
    Plot.dot(penguins, {x: "culmen_length_mm", y: "culmen_depth_mm", fill: "#eee", facet: "exclude"}), // draws excluded penguins on each facet
    Plot.dot(penguins, {x: "culmen_length_mm", y: "culmen_depth_mm"}) // draws only the current facet’s subset
  }
})
```

When the *include* or *exclude* facet mode is chosen, the mark data must be parallel to the facet data: the mark data must have the same length and order as the facet data. If the data are not parallel, then the wrong data may be shown in each facet. The default *auto* therefore requires strict equality (`===`) for safety, and using the facet data as mark data is recommended when using the *exclude* facet mode. (To construct parallel data safely, consider using [*array*.map](https://developer.mozilla.org/en-US/docs/Web/JavaScript/Reference/Global_Objects/Array/map) on the facet data.)

## Marks

[Marks](https://observablehq.com/@observablehq/plot-marks) visualize data as geometric shapes such as bars, dots, and lines. An single mark can generate multiple shapes: for example, passing a [Plot.barY](#plotbarydata-options) to [Plot.plot](#plotplotoptions) will produce a bar for each element in the associated data. Multiple marks can be layered into [plots](#plotplotoptions).

Mark constructors take two arguments: **data** and **options**. Together these describe a tabular dataset and how to visualize it. Options that are shared by all of a mark’s generated shapes are known as *constants*, while options that vary with the mark’s data are known as *channels*. Channels are typically bound to [scales](#scale-options) and encode abstract values, such as time or temperature, as visual values, such as position or color. (Channels can also be used to order ordinal domains; see [sort options](#sort-options).)

A mark’s data is most commonly an array of objects representing a tabular dataset, such as the result of loading a CSV file, while a mark’s options bind channels (such as *x* and *y*) to columns in the data (such as *units* and *fruit*).

```js
sales = [
  {units: 10, fruit: "fig"},
  {units: 20, fruit: "date"},
  {units: 40, fruit: "plum"},
  {units: 30, fruit: "plum"}
]
```
```js
Plot.dot(sales, {x: "units", y: "fruit"}).plot()
```

While a column name such as `"units"` is the most concise way of specifying channel values, values can also be specified as functions for greater flexibility, say to transform data or derive a new column on the fly. Channel functions are invoked for each datum (*d*) in the data and return the corresponding channel value. (This is similar to how D3’s [*selection*.attr](https://github.com/d3/d3-selection/blob/master/README.md#selection_attr) accepts functions, though note that Plot channel functions should return abstract values, not visual values.)

```js
Plot.dot(sales, {x: d => d.units * 1000, y: d => d.fruit}).plot()
```

Plot also supports columnar data for greater efficiency with bigger datasets; for example, data can be specified as any array of the appropriate length (or any iterable or value compatible with [Array.from](https://developer.mozilla.org/en-US/docs/Web/JavaScript/Reference/Global_Objects/Array/from)), and then separate arrays of values can be passed as *options*.

```js
index = [0, 1, 2, 3]
```
```js
units = [10, 20, 40, 30]
```
```js
fruits = ["fig", "date", "plum", "plum"]
```
```js
Plot.dot(index, {x: units, y: fruits}).plot()
```

Channel values can also be specified as numbers for constant values, say for a fixed baseline with an [area](#area).

```js
Plot.area(aapl, {x1: "Date", y1: 0, y2: "Close"}).plot()
```

Missing and invalid data are handled specifically for each mark type and channel. Plot.dot will not generate circles with null, undefined or negative radius, or null or undefined coordinates. Similarly, Plot.line and Plot.area will stop the path before any invalid point and start again at the next valid point, thus creating interruptions rather than interpolating between valid points; Plot.link, Plot.rect will only create shapes where x1, x2, y1 and y2 are not null or undefined. Marks will not generate elements for null or undefined fill or stroke, stroke width, fill or stroke opacity. Titles will only be added if they are non-empty.

All marks support the following style options:

* **fill** - fill color
* **fillOpacity** - fill opacity (a number between 0 and 1)
* **stroke** - stroke color
* **strokeWidth** - stroke width (in pixels)
* **strokeOpacity** - stroke opacity (a number between 0 and 1)
* **strokeLinejoin** - how to join lines (*bevel*, *miter*, *miter-clip*, or *round*)
* **strokeLinecap** - how to cap lines (*butt*, *round*, or *square*)
* **strokeMiterlimit** - to limit the length of *miter* joins
* **strokeDasharray** - a comma-separated list of dash lengths (in pixels)
* **mixBlendMode** - the [blend mode](https://developer.mozilla.org/en-US/docs/Web/CSS/mix-blend-mode) (*e.g.*, *multiply*)
* **shapeRendering** - the [shape-rendering mode](https://developer.mozilla.org/en-US/docs/Web/SVG/Attribute/shape-rendering) (*e.g.*, *crispEdges*)
* **dx** - horizontal offset (in pixels; defaults to 0)
* **dy** - vertical offset (in pixels; defaults to 0)

For all marks except [text](#plottextdata-options), the **dx** and **dy** options are rendered as a transform property, possibly including a 0.5px offset on low-density screens.

All marks support the following optional channels:

* **fill** - a fill color; bound to the *color* scale
* **fillOpacity** - a fill opacity; bound to the *opacity* scale
* **stroke** - a stroke color; bound to the *color* scale
* **strokeOpacity** - a stroke opacity; bound to the *opacity* scale
* **strokeWidth** - a stroke width (in pixels)
* **title** - a tooltip (a string of text, possibly with newlines)

The **fill**, **fillOpacity**, **stroke**, **strokeWidth**, and **strokeOpacity** options can be specified as either channels or constants. When the fill or stroke is specified as a function or array, it is interpreted as a channel; when the fill or stroke is specified as a string, it is interpreted as a constant if a valid CSS color and otherwise it is interpreted as a column name for a channel. Similarly when the fill or stroke opacity or the stroke width is specified as a number, it is interpreted as a constant; otherwise it is interpreted as a channel. When the radius is specified as a number, it is interpreted as a constant; otherwise it is interpreted as a channel.

The rectangular marks ([bar](#bar), [cell](#cell), and [rect](#rect)) support insets and rounded corner constant options:

* **insetTop** - inset the top edge
* **insetRight** - inset the right edge
* **insetBottom** - inset the bottom edge
* **insetLeft** - inset the left edge
* **rx** - the [*x*-radius](https://developer.mozilla.org/en-US/docs/Web/SVG/Attribute/rx) for rounded corners
* **ry** - the [*y*-radius](https://developer.mozilla.org/en-US/docs/Web/SVG/Attribute/ry) for rounded corners

Insets are specified in pixels. Corner radii are specified in either pixels or percentages (strings). Both default to zero. Insets are typically used to ensure a one-pixel gap between adjacent bars; note that the [bin transform](#bin) provides default insets, and that the [band scale padding](#position-options) defaults to 0.1, which also provides separation.

### Area

[<img src="./img/area.png" width="320" height="198" alt="an area chart">](https://observablehq.com/@observablehq/plot-area)

[Source](./src/marks/area.js) · [Examples](https://observablehq.com/@observablehq/plot-area) · Draws regions formed by a baseline (*x1*, *y1*) and a topline (*x2*, *y2*) as in an area chart. Often the baseline represents *y* = 0. While not required, typically the *x* and *y* scales are both quantitative.

The following channels are required:

* **x1** - the horizontal position of the baseline; bound to the *x* scale
* **y1** - the vertical position of the baseline; bound to the *y* scale

In addition to the [standard mark options](#marks), the following optional channels are supported:

* **x2** - the horizontal position of the topline; bound to the *x* scale
* **y2** - the vertical position of the topline; bound to the *y* scale
* **z** - a categorical value to group data into series

If **x2** is not specified, it defaults to **x1**. If **y2** is not specified, it defaults to **y1**. These defaults facilitate sharing *x* or *y* coordinates between the baseline and topline. See also the implicit stack transform and shorthand **x** and **y** options supported by [Plot.areaY](#plotareaydata-options) and [Plot.areaX](#plotareaxdata-options).

By default, the data is assumed to represent a single series (a single value that varies over time, *e.g.*). If the **z** channel is specified, data is grouped by *z* to form separate series. Typically *z* is a categorical value such as a series name. If **z** is not specified, it defaults to **fill** if a channel, or **stroke** if a channel.

The **stroke** defaults to none. The **fill** defaults to currentColor if the stroke is none, and to none otherwise. If both the stroke and fill are defined as channels, or if the *z* channel is also specified, it is possible for the stroke or fill to vary within a series; varying color within a series is not supported, however, so only the first channel value for each series is considered. This limitation also applies to the **fillOpacity**, **strokeOpacity**, **strokeWidth**, and **title** channels.

Points along the baseline and topline are connected in input order. Likewise, if there are multiple series via the *z*, *fill*, or *stroke* channel, the series are drawn in input order such that the last series is drawn on top. Typically, the data is already in sorted order, such as chronological for time series; if sorting is needed, consider a [sort transform](#transforms).

The area mark supports [curve options](#curves) to control interpolation between points. If any of the *x1*, *y1*, *x2*, or *y2* values are invalid (undefined, null, or NaN), the baseline and topline will be interrupted, resulting in a break that divides the area shape into multiple segments. (See [d3-shape’s *area*.defined](https://github.com/d3/d3-shape/blob/master/README.md#area_defined) for more.) If an area segment consists of only a single point, it may appear invisible unless rendered with rounded or square line caps. In addition, some curves such as *cardinal-open* only render a visible segment if it contains multiple points.

#### Plot.area(*data*, *options*)

```js
Plot.area(aapl, {x1: "Date", y1: 0, y2: "Close"})
```

Returns a new area with the given *data* and *options*. Plot.area is rarely used directly; it is only needed when the baseline and topline have neither common *x* nor *y* values. [Plot.areaY](#plotareaydata-options) is used in the common horizontal orientation where the baseline and topline share *x* values, while [Plot.areaX](#plotareaxdata-options) is used in the vertical orientation where the baseline and topline share *y* values.

#### Plot.areaX(*data*, *options*)

```js
Plot.areaX(aapl, {y: "Date", x: "Close"})
```

Returns a new area with the given *data* and *options*. This constructor is used when the baseline and topline share *y* values, as in a time-series area chart where time goes up↑. If neither the **x1** nor **x2** option is specified, the **x** option may be specified as shorthand to apply an implicit [stackX transform](#plotstackxstack-options); this is the typical configuration for an area chart with a baseline at *x* = 0. If the **x** option is not specified, it defaults to the identity function. The **y** option specifies the **y1** channel; and the **y1** and **y2** options are ignored.

#### Plot.areaY(*data*, *options*)

```js
Plot.areaY(aapl, {x: "Date", y: "Close"})
```

Returns a new area with the given *data* and *options*. This constructor is used when the baseline and topline share *x* values, as in a time-series area chart where time goes right→. If neither the **y1** nor **y2** option is specified, the **y** option may be specified as shorthand to apply an implicit [stackY transform](#plotstackystack-options); this is the typical configuration for an area chart with a baseline at *y* = 0. If the **y** option is not specified, it defaults to the identity function. The **x** option specifies the **x1** channel; and the **x1** and **x2** options are ignored.

### Bar

[<img src="./img/bar.png" width="320" height="198" alt="a bar chart">](https://observablehq.com/@observablehq/plot-bar)

[Source](./src/marks/bar.js) · [Examples](https://observablehq.com/@observablehq/plot-bar) · Draws rectangles where *x* is ordinal and *y* is quantitative ([Plot.barY](#plotbarydata-options)) or *y* is ordinal and *x* is quantitative ([Plot.barX](#plotbarxdata-options)). There is usually one ordinal value associated with each bar, such as a name, and two quantitative values defining a lower and upper bound. The lower bound is often not specified explicitly because it defaults to zero as in a conventional bar chart.

For the required channels, see [Plot.barX](#plotbarxdata-options) and [Plot.barY](#plotbarydata-options). The bar mark supports the [standard mark options](#marks), including insets and rounded corners. The **stroke** defaults to none. The **fill** defaults to currentColor if the stroke is none, and to none otherwise.

#### Plot.barX(*data*, *options*)

```js
Plot.barX(alphabet, {y: "letter", x: "frequency"})
```

Returns a new horizontal bar↔︎ with the given *data* and *options*. The following channels are required:

* **x1** - the starting horizontal position; bound to the *x* scale
* **x2** - the ending horizontal position; bound to the *x* scale

If neither the **x1** nor **x2** option is specified, the **x** option may be specified as shorthand to apply an implicit [stackX transform](#plotstackxstack-options); this is the typical configuration for a horizontal bar chart with bars aligned at *x* = 0. If the **x** option is not specified, it defaults to the identity function.

In addition to the [standard bar channels](#bar), the following optional channels are supported:

* **y** - the vertical position; bound to the *y* scale, which must be *band*

If the **y** channel is not specified, the bar will span the full vertical extent of the plot (or facet).

#### Plot.barY(*data*, *options*)

```js
Plot.barY(alphabet, {x: "letter", y: "frequency"})
```

Returns a new vertical bar↕︎ with the given *data* and *options*. The following channels are required:

* **y1** - the starting vertical position; bound to the *y* scale
* **y2** - the ending vertical position; bound to the *y* scale

If neither the **y1** nor **y2** option is specified, the **y** option may be specified as shorthand to apply an implicit [stackY transform](#plotstackystack-options); this is the typical configuration for a vertical bar chart with bars aligned at *y* = 0. If the **y** option is not specified, it defaults to the identity function.

In addition to the [standard bar channels](#bar), the following optional channels are supported:

* **x** - the horizontal position; bound to the *x* scale, which must be *band*

If the **x** channel is not specified, the bar will span the full horizontal extent of the plot (or facet).

### Cell

[<img src="./img/cell.png" width="320" height="320" alt="a heatmap">](https://observablehq.com/@observablehq/plot-cell)

[Source](./src/marks/cell.js) · [Examples](https://observablehq.com/@observablehq/plot-cell) · Draws rectangles where both *x* and *y* are ordinal, typically in conjunction with a *fill* channel to encode value. Cells are often used in conjunction with a [group transform](#group).

In addition to the [standard mark options](#marks), including insets and rounded corners, the following optional channels are supported:

* **x** - the horizontal position; bound to the *x* scale, which must be *band*
* **y** - the vertical position; bound to the *y* scale, which must be *band*

If the **x** channel is not specified, the cell will span the full horizontal extent of the plot (or facet). Likewise if the **y** channel is not specified, the cell will span the full vertical extent of the plot (or facet). Typically either *x*, *y*, or both are specified; see [Plot.frame](#frame) if you want a simple frame decoration around the plot.

The **stroke** defaults to none. The **fill** defaults to currentColor if the stroke is none, and to none otherwise.

#### Plot.cell(*data*, *options*)

```js
Plot.cell(simpsons, {x: "number_in_season", y: "season", fill: "imdb_rating"})
```

Returns a new cell with the given *data* and *options*. If neither the **x** nor **y** options are specified, *data* is assumed to be an array of pairs [[*x₀*, *y₀*], [*x₁*, *y₁*], [*x₂*, *y₂*], …] such that **x** = [*x₀*, *x₁*, *x₂*, …] and **y** = [*y₀*, *y₁*, *y₂*, …].

#### Plot.cellX(*data*, *options*)

```js
Plot.cellX(simpsons.map(d => d.imdb_rating))
```

Equivalent to [Plot.cell](#plotcelldata-options), except that if the **x** option is not specified, it defaults to [0, 1, 2, …], and if the **fill** option is not specified and **stroke** is not a channel, the fill defaults to the identity function and assumes that *data* = [*x₀*, *x₁*, *x₂*, …].

#### Plot.cellY(*data*, *options*)

```js
Plot.cellY(simpsons.map(d => d.imdb_rating))
```

Equivalent to [Plot.cell](#plotcelldata-options), except that if the **y** option is not specified, it defaults to [0, 1, 2, …], and if the **fill** option is not specified and **stroke** is not a channel, the fill defaults to the identity function and assumes that *data* = [*y₀*, *y₁*, *y₂*, …].

### Dot

[<img src="./img/dot.png" width="320" height="198" alt="a scatterplot">](https://observablehq.com/@observablehq/plot-dot)

[Source](./src/marks/dot.js) · [Examples](https://observablehq.com/@observablehq/plot-dot) · Draws circles (and in the future, possibly other symbols) as in a scatterplot.

In addition to the [standard mark options](#marks), the following optional channels are supported:

* **x** - the horizontal position; bound to the *x* scale
* **y** - the vertical position; bound to the *y* scale
* **r** - the radius (area); bound to the *radius* scale, which defaults to *sqrt*

If the **x** channel is not specified, dots will be horizontally centered in the plot (or facet). Likewise if the **y** channel is not specified, dots will vertically centered in the plot (or facet). Typically either *x*, *y*, or both are specified.

The **r** option defaults to three pixels and can be specified as either a channel or constant. When the radius is specified as a number, it is interpreted as a constant; otherwise it is interpreted as a channel. Dots with a nonpositive radius are not drawn. The **stroke** defaults to none. The **fill** defaults to currentColor if the stroke is none, and to none otherwise. The **strokeWidth** defaults to 1.5.

Dots are drawn in input order, with the last data drawn on top. If sorting is needed, say to mitigate overplotting by drawing the smallest dots on top, consider a [sort and reverse transform](#transforms).

#### Plot.dot(*data*, *options*)

```js
Plot.dot(sales, {x: "units", y: "fruit"})
```

Returns a new dot with the given *data* and *options*. If neither the **x** nor **y** options are specified, *data* is assumed to be an array of pairs [[*x₀*, *y₀*], [*x₁*, *y₁*], [*x₂*, *y₂*], …] such that **x** = [*x₀*, *x₁*, *x₂*, …] and **y** = [*y₀*, *y₁*, *y₂*, …].

#### Plot.dotX(*data*, *options*)

```js
Plot.dotX(cars.map(d => d["economy (mpg)"]))
```

Equivalent to [Plot.dot](#plotdotdata-options) except that if the **x** option is not specified, it defaults to the identity function and assumes that *data* = [*x₀*, *x₁*, *x₂*, …].

#### Plot.dotY(*data*, *options*)

```js
Plot.dotY(cars.map(d => d["economy (mpg)"]))
```

Equivalent to [Plot.dot](#plotdotdata-options) except that if the **y** option is not specified, it defaults to the identity function and assumes that *data* = [*y₀*, *y₁*, *y₂*, …].

### Line

[<img src="./img/line.png" width="320" height="198" alt="a line chart">](https://observablehq.com/@observablehq/plot-line)

[Source](./src/marks/line.js) · [Examples](https://observablehq.com/@observablehq/plot-line) · Draws two-dimensional lines as in a line chart.

The following channels are required:

* **x** - the horizontal position; bound to the *x* scale
* **y** - the vertical position; bound to the *y* scale

In addition to the [standard mark options](#marks), the following optional channels are supported:

* **z** - a categorical value to group data into series

By default, the data is assumed to represent a single series (a single value that varies over time, *e.g.*). If the **z** channel is specified, data is grouped by *z* to form separate series. Typically *z* is a categorical value such as a series name. If **z** is not specified, it defaults to **stroke** if a channel, or **fill** if a channel.

The **fill** defaults to none. The **stroke** defaults to currentColor if the fill is none, and to none otherwise. If both the stroke and fill are defined as channels, or if the *z* channel is also specified, it is possible for the stroke or fill to vary within a series; varying color within a series is not supported, however, so only the first channel value for each series is considered. This limitation also applies to the **fillOpacity**, **strokeOpacity**, **strokeWidth**, and **title** channels. The **strokeWidth** defaults to 1.5 and the **strokeMiterlimit** defaults to 1.

Points along the line are connected in input order. Likewise, if there are multiple series via the *z*, *fill*, or *stroke* channel, the series are drawn in input order such that the last series is drawn on top. Typically, the data is already in sorted order, such as chronological for time series; if sorting is needed, consider a [sort transform](#transforms).

The line mark supports [curve options](#curves) to control interpolation between points. If any of the *x* or *y* values are invalid (undefined, null, or NaN), the line will be interrupted, resulting in a break that divides the line shape into multiple segments. (See [d3-shape’s *line*.defined](https://github.com/d3/d3-shape/blob/master/README.md#line_defined) for more.) If a line segment consists of only a single point, it may appear invisible unless rendered with rounded or square line caps. In addition, some curves such as *cardinal-open* only render a visible segment if it contains multiple points.

#### Plot.line(*data*, *options*)

```js
Plot.line(aapl, {x: "Date", y: "Close"})
```

Returns a new line with the given *data* and *options*. If neither the **x** nor **y** options are specified, *data* is assumed to be an array of pairs [[*x₀*, *y₀*], [*x₁*, *y₁*], [*x₂*, *y₂*], …] such that **x** = [*x₀*, *x₁*, *x₂*, …] and **y** = [*y₀*, *y₁*, *y₂*, …].

#### Plot.lineX(*data*, *options*)

```js
Plot.lineX(aapl.map(d => d.Close))
```

Equivalent to [Plot.line](#plotlinedata-options) except that if the **x** option is not specified, it defaults to the identity function and assumes that *data* = [*x₀*, *x₁*, *x₂*, …]. If the **y** option is not specified, it defaults to [0, 1, 2, …].

#### Plot.lineY(*data*, *options*)

```js
Plot.lineY(aapl.map(d => d.Close))
```

Equivalent to [Plot.line](#plotlinedata-options) except that if the **y** option is not specified, it defaults to the identity function and assumes that *data* = [*y₀*, *y₁*, *y₂*, …]. If the **x** option is not specified, it defaults to [0, 1, 2, …].

### Link

[<img src="./img/link.png" width="320" height="198" alt="a chart with links">](https://observablehq.com/@observablehq/plot-link)

[Source](./src/marks/link.js) · [Examples](https://observablehq.com/@observablehq/plot-link) · Draws line segments (or curves) connecting pairs of points.

The following channels are required:

* **x1** - the starting horizontal position; bound to the *x* scale
* **y1** - the starting vertical position; bound to the *y* scale
* **x2** - the ending horizontal position; bound to the *x* scale
* **y2** - the ending vertical position; bound to the *y* scale

The link mark supports the [standard mark options](#marks). The **stroke** defaults to currentColor. The **fill** defaults to none. The **strokeWidth** and **strokeMiterlimit** default to one.

The link mark supports [curve options](#curves) to control interpolation between points. Since a link always has two points by definition, only the following curves (or a custom curve) are recommended: *linear*, *step*, *step-after*, *step-before*, *bump-x*, or *bump-y*. Note that the *linear* curve is incapable of showing a fill since a straight line has zero area.

#### Plot.link(*data*, *options*)

```js
Plot.link(inequality, {x1: "POP_1980", y1: "R90_10_1980", x2: "POP_2015", y2: "R90_10_2015"})
```

Returns a new link with the given *data* and *options*.

### Rect

[<img src="./img/rect.png" width="320" height="198" alt="a histogram">](https://observablehq.com/@observablehq/plot-rect)

[Source](./src/marks/rect.js) · [Examples](https://observablehq.com/@observablehq/plot-rect) · Draws rectangles where both *x* and *y* are quantitative as in a histogram. Both pairs of quantitative values represent lower and upper bounds, and often one of the lower bounds is implicitly zero. If one of the dimensions is ordinal, use a [bar](#bar) instead; if both dimensions are ordinal, use a [cell](#cell) instead. Rects are often used in conjunction with a [bin transform](#bin).

The following channels are optional:

* **x1** - the starting horizontal position; bound to the *x* scale
* **y1** - the starting vertical position; bound to the *y* scale
* **x2** - the ending horizontal position; bound to the *x* scale
* **y2** - the ending vertical position; bound to the *y* scale

Typically either **x1** and **x2** are specified, or **y1** and **y2**, or both. The rect mark supports the [standard mark options](#marks), including insets and rounded corners. The **stroke** defaults to none. The **fill** defaults to currentColor if the stroke is none, and to none otherwise.

#### Plot.rect(*data*, *options*)

```js
Plot.rect(athletes, Plot.bin({fill: "count"}, {x: "weight", y: "height"}))
```

Returns a new rect with the given *data* and *options*.

#### Plot.rectX(*data*, *options*)

```js
Plot.rectX(athletes, Plot.binY({x: "count"}, {y: "weight"}))
```

Equivalent to [Plot.rect](#plotrectdata-options), except that if neither the **x1** nor **x2** option is specified, the **x** option may be specified as shorthand to apply an implicit [stackX transform](#plotstackxstack-options); this is the typical configuration for a histogram with rects aligned at *x* = 0. If the **x** option is not specified, it defaults to the identity function.

#### Plot.rectY(*data*, *options*)

```js
Plot.rectY(athletes, Plot.binX({y: "count"}, {x: "weight"}))
```

Equivalent to [Plot.rect](#plotrectdata-options), except that if neither the **y1** nor **y2** option is specified, the **y** option may be specified as shorthand to apply an implicit [stackY transform](#plotstackystack-options); this is the typical configuration for a histogram with rects aligned at *y* = 0. If the **y** option is not specified, it defaults to the identity function.

### Rule

[<img src="./img/rule.png" width="320" height="198" alt="a line chart with a highlighted rule">](https://observablehq.com/@observablehq/plot-rule)

[Source](./src/marks/rule.js) · [Examples](https://observablehq.com/@observablehq/plot-rule) · Draws an orthogonal line at the given horizontal ([Plot.ruleX](#plotrulexdata-options)) or vertical ([Plot.ruleY](#plotruleydata-options)) position, either across the entire plot (or facet) or bounded in the opposite dimension. Rules are often used with hard-coded data to annotate special values such as *y* = 0, though they can also be used to visualize data as in a lollipop chart.

For the required channels, see [Plot.ruleX](#plotrulexdata-options) and [Plot.ruleY](#plotruleydata-options). The rule mark supports the [standard mark options](#marks), including insets along its secondary dimension. The **stroke** defaults to currentColor.

#### Plot.ruleX(*data*, *options*)

```js
Plot.ruleX([0]) // as annotation
```
```js
Plot.ruleX(alphabet, {x: "letter", y: "frequency"}) // like barY
```

Returns a new rule↕︎ with the given *data* and *options*. In addition to the [standard mark options](#marks), the following channels are optional:

* **x** - the horizontal position; bound to the *x* scale
* **y1** - the starting vertical position; bound to the *y* scale
* **y2** - the ending vertical position; bound to the *y* scale

If the **x** option is not specified, it defaults to the identity function and assumes that *data* = [*x₀*, *x₁*, *x₂*, …]. If a **y** option is specified, it is shorthand for the **y2** option with **y1** equal to zero; this is the typical configuration for a vertical lollipop chart with rules aligned at *y* = 0. If the **y1** channel is not specified, the rule will start at the top of the plot (or facet). If the **y2** channel is not specified, the rule will end at the bottom of the plot (or facet).

#### Plot.ruleY(*data*, *options*)

```js
Plot.ruleY([0]) // as annotation
```
```js
Plot.ruleY(alphabet, {y: "letter", x: "frequency"}) // like barX
```

Returns a new rule↔︎ with the given *data* and *options*. In addition to the [standard mark options](#marks), the following channels are optional:

* **y** - the vertical position; bound to the *y* scale
* **x1** - the starting horizontal position; bound to the *x* scale
* **x2** - the ending horizontal position; bound to the *x* scale

If the **y** option is not specified, it defaults to the identity function and assumes that *data* = [*y₀*, *y₁*, *y₂*, …]. If the **x** option is specified, it is shorthand for the **x2** option with **x1** equal to zero; this is the typical configuration for a horizontal lollipop chart with rules aligned at *x* = 0. If the **x1** channel is not specified, the rule will start at the left edge of the plot (or facet). If the **x2** channel is not specified, the rule will end at the right edge of the plot (or facet).

### Text

[<img src="./img/text.png" width="320" height="198" alt="a bar chart with text labels">](https://observablehq.com/@observablehq/plot-text)

[Source](./src/marks/text.js) · [Examples](https://observablehq.com/@observablehq/plot-text) · Draws a text label at the specified position.

The following channels are required:

* **text** - the text contents (a string)

If **text** is not specified, it defaults to [0, 1, 2, …] so that something is visible by default. Due to the design of SVG, each label is currently limited to one line; in the future we may support multiline text. [#327](https://github.com/observablehq/plot/pull/327) For embedding numbers and dates into text, consider [*number*.toLocaleString](https://observablehq.com/@mbostock/number-formatting), [*date*.toLocaleString](https://observablehq.com/@mbostock/date-formatting), [d3-format](https://github.com/d3/d3-format), or [d3-time-format](https://github.com/d3/d3-time-format).

In addition to the [standard mark options](#marks), the following optional channels are supported:

* **x** - the horizontal position; bound to the *x* scale
* **y** - the vertical position; bound to the *y* scale
* **fontSize** - the font size in pixels
* **rotate** - the rotation in degrees clockwise

The following text-specific constant options are also supported:

* **fontFamily** - the font name; defaults to [system-ui](https://drafts.csswg.org/css-fonts-4/#valdef-font-family-system-ui)
* **fontSize** - the font size in pixels; defaults to 10
* **fontStyle** - the [font style](https://developer.mozilla.org/en-US/docs/Web/CSS/font-style); defaults to normal
* **fontVariant** - the [font variant](https://developer.mozilla.org/en-US/docs/Web/CSS/font-variant); defaults to normal
* **fontWeight** - the [font weight](https://developer.mozilla.org/en-US/docs/Web/CSS/font-weight); defaults to normal
* **rotate** - the rotation in degrees clockwise; defaults to 0

For text marks, the **dx** and **dy** options can be specified either as numbers representing pixels or as a string including units. For example, `"1em"` shifts the text by one [em](https://en.wikipedia.org/wiki/Em_(typography)), which is proportional to the **fontSize**. The **fontSize** and **rotate** options can be specified as either channels or constants. When fontSize or rotate is specified as a number, it is interpreted as a constant; otherwise it is interpreted as a channel.

#### Plot.text(*data*, *options*)

Returns a new text mark with the given *data* and *options*. If neither the **x** nor **y** options are specified, *data* is assumed to be an array of pairs [[*x₀*, *y₀*], [*x₁*, *y₁*], [*x₂*, *y₂*], …] such that **x** = [*x₀*, *x₁*, *x₂*, …] and **y** = [*y₀*, *y₁*, *y₂*, …].

#### Plot.textX(*data*, *options*)

Equivalent to [Plot.text](#plottextdata-options), except **x** defaults to the identity function and assumes that *data* = [*x₀*, *x₁*, *x₂*, …].

#### Plot.textY(*data*, *options*)

Equivalent to [Plot.text](#plottextdata-options), except **y** defaults to the identity function and assumes that *data* = [*y₀*, *y₁*, *y₂*, …].

### Tick

[<img src="./img/tick.png" width="320" height="198" alt="a barcode plot">](https://observablehq.com/@observablehq/plot-tick)

[Source](./src/marks/tick.js) · [Examples](https://observablehq.com/@observablehq/plot-tick) · Draws an orthogonal line at the given horizontal ([Plot.tickX](#plottickxdata-options)) or vertical ([Plot.tickY](#plottickydata-options)) position, with an optional secondary position dimension along a band scale. (If the secondary dimension is quantitative instead of ordinal, use a [rule](#rule).) Ticks are often used to visualize distributions as in a “barcode” plot.

For the required channels, see [Plot.tickX](#plottickxdata-options) and [Plot.tickY](#plottickydata-options). The tick mark supports the [standard mark options](#marks), including insets. The **stroke** defaults to currentColor.

#### Plot.tickX(*data*, *options*)

```js
Plot.tickX(stateage, {x: "population", y: "age"})
```

Returns a new tick↕︎ with the given *data* and *options*. The following channels are required:

* **x** - the horizontal position; bound to the *x* scale

The following optional channels are supported:

* **y** - the vertical position; bound to the *y* scale, which must be *band*

If the **y** channel is not specified, the tick will span the full vertical extent of the plot (or facet).

#### Plot.tickY(*data*, *options*)

```js
Plot.tickY(stateage, {y: "population", x: "age"})
```

Returns a new tick↔︎ with the given *data* and *options*. The following channels are required:

* **y** - the vertical position; bound to the *y* scale

The following optional channels are supported:

* **x** - the horizontal position; bound to the *x* scale, which must be *band*

If the **x** channel is not specified, the tick will span the full vertical extent of the plot (or facet).

### Plot.marks(...*marks*)

A convenience method for composing a mark from a series of other marks. Returns an array of marks that implements the *mark*.plot function.

## Decorations

Decorations are static marks that do not represent data. Currently this includes only [Plot.frame](#frame), although internally Plot’s axes are implemented as decorations and may in the future be exposed here for more flexible configuration.

### Frame

[<img src="./img/frame.png" width="320" height="198" alt="a faceted scatterplot with a frame around each facet">](https://observablehq.com/@observablehq/plot-frame)

[Source](./src/marks/frame.js) · [Examples](https://observablehq.com/@observablehq/plot-frame) · Draws a simple frame around the entire plot (or facet).

The frame mark supports the [standard mark options](#marks), but does not accept any data or support channels. The default **stroke** is currentColor, and the default **fill** is none.

#### Plot.frame(*options*)

```js
Plot.frame({stroke: "red"})
```

Returns a new frame with the specified *options*.

## Transforms

Plot’s transforms provide a convenient mechanism for transforming data as part of a plot specification. All marks support the following basic transforms:

* **filter** - filters data according to the specified accessor or values
* **sort** - sorts data according to the specified comparator, accessor, or values
* **reverse** - reverses the sorted (or if not sorted, the input) data order

For example, to draw bars only for letters that commonly form vowels:

```js
Plot.barY(alphabet, {filter: d => /[aeiou]/i.test(d.letter), x: "letter", y: "frequency"})
```

The **filter** transform is similar to filtering the data with [*array*.filter](https://developer.mozilla.org/en-US/docs/Web/JavaScript/Reference/Global_Objects/Array/filter), except that it will preserve [faceting](#faceting) and will not affect inferred [scale domains](#scale-options); domains are inferred from the unfiltered channel values.

```js
Plot.barY(alphabet.filter(d => /[aeiou]/i.test(d.letter)), {x: "letter", y: "frequency"})
```

Together the **sort** and **reverse** transforms allow control over *z*-order, which can be important when addressing overplotting. If the sort option is a function but does not take exactly one argument, it is assumed to be a [comparator function](https://developer.mozilla.org/en-US/docs/Web/JavaScript/Reference/Global_Objects/Array/sort#description); otherwise, the sort option is interpreted as a channel value definition and thus may be either as a column name, accessor function, or array of values.

For greater control, you can also implement a custom transform function:

* **transform** - a function that returns transformed *data* and *index*

The basic transforms are composable: the *filter* transform is applied first, then *sort*, then *reverse*. If a custom *transform* option is specified directly, it supersedes any basic transforms (*i.e.*, the *filter*, *sort* and *reverse* options are ignored). However, the *transform* option is rarely used directly; instead an option transform is used. These option transforms automatically compose with the basic *filter*, *sort* and *reverse* transforms.

Plot’s option transforms, listed below, do more than populate the **transform** function: they derive new mark options and channels. These transforms take a mark’s *options* object (and possibly transform-specific options as the first argument) and return a new, transformed, *options*. Option transforms are composable: you can pass an *options* objects through more than one transform before passing it to a mark. You can also reuse the same transformed *options* on multiple marks.

The *filter*, *sort* and *reverse* transforms are also available as functions, allowing the order of operations to be specified explicitly. For example, sorting before binning results in sorted data inside bins, whereas sorting after binning results affects the *z*-order of rendered marks.

### Plot.sort(*order*, *options*)

```js
Plot.sort("body_mass_g", options) // show data in ascending body mass order
```

Sorts the data by the specified *order*, which can be an acessor function, a comparator function, or a channel value definition such as a field name.

### Plot.reverse(*options*)

```js
Plot.reverse(options) // reverse the input order
```

Reverses the order of the data.

### Plot.filter(*test*, *options*)

```js
Plot.filter(d => d.body_mass_g > 3000, options) // show data whose body mass is greater than 3kg
```

Filters the data given the specified *test*. The test can be given as an accessor function (which receives the datum and index), or as a channel value definition such as a field name; truthy values are retained.

### Bin

[<img src="./img/bin.png" width="320" height="198" alt="a histogram of athletes by weight">](https://observablehq.com/@observablehq/plot-bin)

[Source](./src/transforms/bin.js) · [Examples](https://observablehq.com/@observablehq/plot-bin) · Aggregates continuous data — quantitative or temporal values such as temperatures or times — into discrete bins and then computes summary statistics for each bin such as a count or sum. The bin transform is like a continuous [group transform](#group) and is often used to make histograms. There are separate transforms depending on which dimensions need binning: [Plot.binX](#plotbinxoutputs-options) for *x*; [Plot.binY](#plotbinyoutputs-options) for *y*; and [Plot.bin](#plotbinoutputs-options) for both *x* and *y*.

Given input *data* = [*d₀*, *d₁*, *d₂*, …], by default the resulting binned data is an array of arrays where each inner array is a subset of the input data [[*d₀₀*, *d₀₁*, …], [*d₁₀*, *d₁₁*, …], [*d₂₀*, *d₂₁*, …], …]. Each inner array is in input order. The outer array is in ascending order according to the associated dimension (*x* then *y*). Empty bins are skipped. By specifying a different aggregation method for the *data* output, as described below, you can change how the binned data is computed. The outputs may also include *filter* and *sort* options specified as aggregation methods, and a *reverse* option to reverse the order of generated bins. By default, empty bins are omitted, and non-empty bins are generated in ascending threshold order.

While it is possible to compute channel values on the binned data by defining channel values as a function, more commonly channel values are computed directly by the bin transform, either implicitly or explicitly. In addition to data, the following channels are automatically aggregated:

* **x1** - the starting horizontal position of the bin
* **x2** - the ending horizontal position of the bin
* **x** - the horizontal center of the bin
* **y1** - the starting vertical position of the bin
* **y2** - the ending vertical position of the bin
* **y** - the vertical center of the bin
* **z** - the first value of the *z* channel, if any
* **fill** - the first value of the *fill* channel, if any
* **stroke** - the first value of the *stroke* channel, if any

The **x1**, **x2**, and **x** output channels are only computed by the Plot.binX and Plot.bin transform; similarly the **y1**, **y2**, and **y** output channels are only computed by the Plot.binY and Plot.bin transform. The **x** and **y** output channels are lazy: they are only computed if needed by a downstream mark or transform.

You can declare additional channels to aggregate by specifying the channel name and desired aggregation method in the *outputs* object which is the first argument to the transform. For example, to use [Plot.binX](#plotbinxoutputs-options) to generate a **y** channel of bin counts as in a frequency histogram:

```js
Plot.binX({y: "count"}, {x: "culmen_length_mm"})
```

The following aggregation methods are supported:

* *first* - the first value, in input order
* *last* - the last value, in input order
* *count* - the number of elements (frequency)
* *distinct* - the number of distinct values
* *sum* - the sum of values
* *proportion* - the sum proportional to the overall total (weighted frequency)
* *proportion-facet* - the sum proportional to the facet total
* *min* - the minimum value
* *min-index* - the zero-based index of the minimum value
* *max* - the maximum value
* *max-index* - the zero-based index of the maximum value
* *mean* - the mean value (average)
* *median* - the median value
* *deviation* - the standard deviation
* *variance* - the variance per [Welford’s algorithm](https://en.wikipedia.org/wiki/Algorithms_for_calculating_variance#Welford's_online_algorithm)
* *mode* - the value with the most occurrences
* a function to be passed the array of values for each bin
* an object with a *reduce* method

The *reduce* method is repeatedly passed the index for each bin (an array of integers) and the corresponding input channel’s array of values; it must then return the corresponding aggregate value for the bin.

Most aggregation methods require binding the output channel to an input channel; for example, if you want the **y** output channel to be a *sum* (not merely a count), there should be a corresponding **y** input channel specifying which values to sum. If there is not, *sum* will be equivalent to *count*.

```js
Plot.binX({y: "sum"}, {x: "culmen_length_mm", y: "body_mass_g"})
```

You can control whether a channel is computed before or after binning. If a channel is declared only in *options* (and it is not a special group-eligible channel such as *x*, *y*, *z*, *fill*, or *stroke*), it will be computed after binning and be passed the binned data: each datum is the array of input data corresponding to the current bin.

```js
Plot.binX({y: "count"}, {x: "economy (mpg)", title: bin => bin.map(d => d.name).join("\n")})
```

This is equivalent to declaring the channel only in *outputs*.

```js
Plot.binX({y: "count", title: bin => bin.map(d => d.name).join("\n")}, {x: "economy (mpg)"})
```

However, if a channel is declared in both *outputs* and *options*, then the channel in *options* is computed before binning and can then be aggregated using any built-in reducer (or a custom reducer function) during the bin transform.

```js
Plot.binX({y: "count", title: names => names.join("\n")}, {x: "economy (mpg)", title: "name"})
```

To control how the quantitative dimensions *x* and *y* are divided into bins, the following options are supported:

* **thresholds** - the threshold values; see below
* **domain** - values outside the domain will be omitted
* **cumulative** - if positive, each bin will contain all lesser bins

If the **domain** option is not specified, it defaults to the minimum and maximum of the corresponding dimension (*x* or *y*), possibly niced to match the threshold interval to ensure that the first and last bin have the same width as other bins. If **cumulative** is negative (-1 by convention), each bin will contain all *greater* bins rather than all *lesser* bins, representing the [complementary cumulative distribution](https://en.wikipedia.org/wiki/Cumulative_distribution_function#Complementary_cumulative_distribution_function_.28tail_distribution.29).

To pass separate binning options for *x* and *y*, the **x** and **y** input channels can be specified as an object with the options above and a **value** option to specify the input channel values.

```js
Plot.binX({y: "count"}, {x: {thresholds: 20, value: "culmen_length_mm"}})
```

The **thresholds** option may be specified as a named method or a variety of other ways:

* *auto* (default) - Scott’s rule, capped at 200
* *freedman-diaconis* - the [Freedman–Diaconis rule](https://en.wikipedia.org/wiki/Freedman–Diaconis_rule)
* *scott* - [Scott’s normal reference rule](https://en.wikipedia.org/wiki/Histogram#Scott.27s_normal_reference_rule)
* *sturges* - [Sturges’ formula](https://en.wikipedia.org/wiki/Histogram#Sturges.27_formula)
* a count (hint) representing the desired number of bins
* an array of *n* threshold values for *n* + 1 bins
* a time interval (for temporal binning)
* a function that returns an array, count, or time interval

If the **thresholds** option is specified as a function, it is passed three arguments: the array of input values, the domain minimum, and the domain maximum. If a number, [d3.ticks](https://github.com/d3/d3-array/blob/main/README.md#ticks) or [d3.utcTicks](https://github.com/d3/d3-time/blob/master/README.md#ticks) is used to choose suitable nice thresholds.

The bin transform supports grouping in addition to binning: you can subdivide bins by up to two additional ordinal or categorical dimensions (not including faceting). If any of **z**, **fill**, or **stroke** is a channel, the first of these channels will be used to subdivide bins. Similarly, Plot.binX will group on **y** if **y** is not an output channel, and Plot.binY will group on **x** if **x** is not an output channel. For example, for a stacked histogram:

```js
Plot.binX({y: "count"}, {x: "body_mass_g", fill: "species"})
```

Lastly, the bin transform changes the default [mark insets](#marks): rather than defaulting to zero, a pixel is reserved to separate adjacent bins. Plot.binX changes the defaults for **insetLeft** and **insetRight**; Plot.binY changes the defaults for **insetTop** and **insetBottom**; Plot.bin changes all four.

#### Plot.bin(*outputs*, *options*)

```js
Plot.rect(athletes, Plot.bin({fillOpacity: "count"}, {x: "weight", y: "height"}))
```

Bins on *x* and *y*. Also groups on the first channel of *z*, *fill*, or *stroke*, if any.

#### Plot.binX(*outputs*, *options*)

```js
Plot.rectY(athletes, Plot.binX({y: "count"}, {x: "weight"}))
```

Bins on *x*. Also groups on *y* and the first channel of *z*, *fill*, or *stroke*, if any.

#### Plot.binY(*outputs*, *options*)

```js
Plot.rectX(athletes, Plot.binY({x: "count"}, {y: "weight"}))
```

Bins on *y*. Also groups on *x* and first channel of *z*, *fill*, or *stroke*, if any.

### Group

[<img src="./img/group.png" width="320" height="198" alt="a histogram of penguins by species">](https://observablehq.com/@observablehq/plot-group)

[Source](./src/transforms/group.js) · [Examples](https://observablehq.com/@observablehq/plot-group) · Aggregates ordinal or categorical data — such as names — into groups and then computes summary statistics for each group such as a count or sum. The group transform is like a discrete [bin transform](#bin). There are separate transforms depending on which dimensions need grouping: [Plot.groupZ](#plotgroupzoutputs-options) for *z*; [Plot.groupX](#plotgroupxoutputs-options) for *x* and *z*; [Plot.groupY](#plotgroupyoutputs-options) for *y* and *z*; and [Plot.group](#plotgroupoutputs-options) for *x*, *y*, and *z*.

Given input *data* = [*d₀*, *d₁*, *d₂*, …], by default the resulting grouped data is an array of arrays where each inner array is a subset of the input data [[*d₀₀*, *d₀₁*, …], [*d₁₀*, *d₁₁*, …], [*d₂₀*, *d₂₁*, …], …]. Each inner array is in input order. The outer array is in natural ascending order according to the associated dimension (*x* then *y*). Empty groups are skipped. By specifying a different aggregation method for the *data* output, as described below, you can change how the grouped data is computed. The outputs may also include *filter* and *sort* options specified as aggregation methods, and a *reverse* option to reverse the order of generated groups. By default, all (non-empty) groups are generated in ascending natural order.

While it is possible to compute channel values on the grouped data by defining channel values as a function, more commonly channel values are computed directly by the group transform, either implicitly or explicitly. In addition to data, the following channels are automatically aggregated:

* **x** - the horizontal position of the group
* **y** - the vertical position of the group
* **z** - the first value of the *z* channel, if any
* **fill** - the first value of the *fill* channel, if any
* **stroke** - the first value of the *stroke* channel, if any

The **x** output channel is only computed by the Plot.groupX and Plot.group transform; similarly the **y** output channel is only computed by the Plot.groupY and Plot.group transform.

You can declare additional channels to aggregate by specifying the channel name and desired aggregation method in the *outputs* object which is the first argument to the transform. For example, to use [Plot.groupX](#plotgroupxoutputs-options) to generate a **y** channel of group counts as in a frequency histogram:

```js
Plot.groupX({y: "count"}, {x: "species"})
```

The following aggregation methods are supported:

* *first* - the first value, in input order
* *last* - the last value, in input order
* *count* - the number of elements (frequency)
* *sum* - the sum of values
* *proportion* - the sum proportional to the overall total (weighted frequency)
* *proportion-facet* - the sum proportional to the facet total
* *min* - the minimum value
* *min-index* - the zero-based index of the minimum value
* *max* - the maximum value
* *max-index* - the zero-based index of the maximum value
* *mean* - the mean value (average)
* *median* - the median value
* *deviation* - the standard deviation
* *variance* - the variance per [Welford’s algorithm](https://en.wikipedia.org/wiki/Algorithms_for_calculating_variance#Welford's_online_algorithm)
* a function - passed the array of values for each group
* an object with a *reduce* method - passed the index for each group, and all values

Most aggregation methods require binding the output channel to an input channel; for example, if you want the **y** output channel to be a *sum* (not merely a count), there should be a corresponding **y** input channel specifying which values to sum. If there is not, *sum* will be equivalent to *count*.

```js
Plot.groupX({y: "sum"}, {x: "species", y: "body_mass_g"})
```

You can control whether a channel is computed before or after grouping. If a channel is declared only in *options* (and it is not a special group-eligible channel such as *x*, *y*, *z*, *fill*, or stroke), it will be computed after grouping and be passed the grouped data: each datum is the array of input data corresponding to the current group.

```js
Plot.groupX({y: "count"}, {x: "species", title: group => group.map(d => d.body_mass_g).join("\n")})
```

This is equivalent to declaring the channel only in *outputs*.

```js
Plot.groupX({y: "count", title: group => group.map(d => d.body_mass_g).join("\n")}, {x: "species"})
```

However, if a channel is declared in both *outputs* and *options*, then the channel in *options* is computed before grouping and can be aggregated using any built-in reducer (or a custom reducer function) during the group transform.

```js
Plot.groupX({y: "count", title: masses => masses.join("\n")}, {x: "species", title: "body_mass_g"})
```

If any of **z**, **fill**, or **stroke** is a channel, the first of these channels is considered the *z* dimension and will be used to subdivide groups.

#### Plot.group(*outputs*, *options*)

```js
Plot.group({fill: "count"}, {x: "island", y: "species"})
```

Groups on *x*, *y*, and the first channel of *z*, *fill*, or *stroke*, if any.

#### Plot.groupX(*outputs*, *options*)

```js
Plot.groupX({y: "sum"}, {x: "species", y: "body_mass_g"})
```

Groups on *x* and the first channel of *z*, *fill*, or *stroke*, if any.

#### Plot.groupY(*outputs*, *options*)

```js
Plot.groupY({x: "sum"}, {y: "species", x: "body_mass_g"})
```

Groups on *y* and the first channel of *z*, *fill*, or *stroke*, if any.

#### Plot.groupZ(*outputs*, *options*)

```js
Plot.groupZ({x: "proportion"}, {fill: "species"})
```

Groups on the first channel of *z*, *fill*, or *stroke*, if any. If none of *z*, *fill*, or *stroke* are channels, then all data (within each facet) is placed into a single group.

### Map

[<img src="./img/window.png" width="320" height="198" alt="moving averages of daily highs and lows">](https://observablehq.com/@observablehq/plot-map)

[Source](./src/transforms/map.js) · [Examples](https://observablehq.com/@observablehq/plot-map) · Groups data into series and then applies a mapping function to each series’ values, say to normalize them relative to some basis or to apply a moving average.

The map transform derives new output channels from corresponding input channels. The output channels have strictly the same length as the input channels; the map transform does not affect the mark’s data or index. The map transform is akin to running [*array*.map](https://developer.mozilla.org/en-US/docs/Web/JavaScript/Reference/Global_Objects/Array/map) on the input channel’s values with the given function. However, the map transform is series-aware: the data are first grouped into series using the *z*, *fill*, or *stroke* channel in the same fashion as the [area](#area) and [line](#line) marks so that series are processed independently.

Like the [group](#group) and [bin](#bin) transforms, the [Plot.map](#plotmapoutputs-options) transform takes two arguments: an *outputs* object that describes the output channels to compute, and an *options* object that describes the input channels and any additional options. The other map transforms, such as [Plot.normalizeX](#plotnormalizexoptions) and [Plot.windowX](#plotwindowxoptions), call Plot.map internally.

The following map methods are supported:

* *cumsum* - a cumulative sum
* a function to be passed an array of values, returning new values
* an object that implements the *map* method

If a function is used, it must return an array of the same length as the given input. If a *map* method is used, it is repeatedly passed the index for each series (an array of integers), the corresponding input channel’s array of values, and the output channel’s array of values; it must populate the slots specified by the index in the output array.

The Plot.normalizeX and Plot.normalizeY transforms normalize series values relative to the given basis. For example, if the series values are [*y₀*, *y₁*, *y₂*, …] and the *first* basis is used, the mapped series values would be [*y₀* / *y₀*, *y₁* / *y₀*, *y₂* / *y₀*, …] as in an index chart. The **basis** option specifies how to normalize the series values. The following basis methods are supported:

* *first* - the first value, as in an index chart; the default
* *last* - the last value
* *mean* - the mean value (average)
* *median* - the median value
* *sum* - the sum of values
* *extent* - the minimum is mapped to zero, and the maximum to one
* a function to be passed an array of values, returning the desired basis

The Plot.windowX and Plot.windowY transforms compute a moving window around each data point and then derive a summary statistic from values in the current window, say to compute rolling averages, rolling minimums, or rolling maximums. These transforms also take additional options:

* **k** - the window size (the number of elements in the window)
* **anchor** - how to align the window: *start*, *middle*, or *end*
* **reduce** - the aggregation method (window reducer)

The following window reducers are supported:

* *min* - the minimum
* *max* - the maximum
* *mean* - the mean (average)
* *median* - the median
* *mode* - the mode (most common occurrence)
* *sum* - the sum of values
* *deviation* - the standard deviation
* *variance* - the variance per [Welford’s algorithm](https://en.wikipedia.org/wiki/Algorithms_for_calculating_variance#Welford's_online_algorithm)
* *difference* - the difference between the last and first window value
* *ratio* - the ratio of the last and first window value

By default, **anchor** is *middle* and **reduce** is *mean*.

#### Plot.map(*outputs*, *options*)

```js
Plot.map({y: "cumsum"}, {y: d3.randomNormal()})
```

Groups on the first channel of *z*, *fill*, or *stroke*, if any, and then for each channel declared in the specified *outputs* object, applies the corresponding map method. Each channel in *outputs* must have a corresponding input channel in *options*.

#### Plot.mapX(*map*, *options*)

```js
Plot.mapX("cumsum", {x: d3.randomNormal()})
```

Equivalent to Plot.map({x: *map*, x1: *map*, x2: *map*}, *options*), but ignores any of **x**, **x1**, and **x2** not present in *options*.

#### Plot.mapY(*map*, *options*)

```js
Plot.mapY("cumsum", {y: d3.randomNormal()})
```

Equivalent to Plot.map({y: *map*, y1: *map*, y2: *map*}, *options*), but ignores any of **y**, **y1**, and **y2** not present in *options*.

#### Plot.normalizeX(*basis*, *options*)

```js
Plot.normalizeX("first", {y: "Date", x: "Close", stroke: "Symbol"})
```

Like [Plot.mapX](#plotmapxmap-options), but applies the normalize map method with the given *basis*.

#### Plot.normalizeY(*basis*, *options*)

```js
Plot.normalizeY("first", {x: "Date", y: "Close", stroke: "Symbol"})
```

Like [Plot.mapY](#plotmapymap-options), but applies the normalize map method with the given *basis*.

#### Plot.windowX(*k*, *options*)

```js
Plot.windowX(24, {y: "Date", x: "Anomaly"})
```

Like [Plot.mapX](#plotmapxmap-options), but applies the window map method with the given window size *k*. For additional options to the window transform, replace the number *k* with an object with properties *k*, *anchor*, or *reduce*.

#### Plot.windowY(*k*, *options*)

```js
Plot.windowY(24, {x: "Date", y: "Anomaly"})
```

Like [Plot.mapY](#plotmapymap-options), but applies the window map method with the given window size *k*. For additional options to the window transform, replace the number *k* with an object with properties *k*, *anchor*, or *reduce*.

### Select

[<img src="./img/select.png" width="320" height="198" alt="a line chart of several stocks">](https://observablehq.com/@observablehq/plot-select)

[Source](./src/transforms/select.js) · [Examples](https://observablehq.com/@observablehq/plot-select) · Selects a value from each series, say to label a line or annotate extremes.

The select transform derives a filtered mark index; it does not affect the mark’s data or channels. It is similar to the basic [filter transform](#transforms) except that provides convenient shorthand for pulling a single value out of each series. The data are grouped into series using the *z*, *fill*, or *stroke* channel in the same fashion as the [area](#area) and [line](#line) marks.

#### Plot.selectFirst(*options*)

Selects the first point of each series according to input order.

#### Plot.selectLast(*options*)

Selects the last point of each series according to input order.

#### Plot.selectMinX(*options*)

Selects the leftmost point of each series.

#### Plot.selectMinY(*options*)

Selects the lowest point of each series.

#### Plot.selectMaxX(*options*)

Selects the rightmost point of each series.

#### Plot.selectMaxY(*options*)

Selects the highest point of each series.

### Stack

[<img src="./img/stack.png" width="320" height="198" alt="a stacked area chart of revenue by category">](https://observablehq.com/@observablehq/plot-stack)

[Source](./src/transforms/stack.js) · [Examples](https://observablehq.com/@observablehq/plot-stack) · Transforms a length channel into starting and ending position channels by “stacking” elements that share a given position, such as transforming the **y** input channel into **y1** and **y2** output channels after grouping on **x** as in a stacked area chart. The starting position of each element equals the ending position of the preceding element in the stack.

The Plot.stackY transform groups on **x** and transforms **y** into **y1** and **y2**; the Plot.stackX transform groups on **y** and transforms **x** into **x1** and **x2**. If **y** is not specified for Plot.stackY, or if **x** is not specified for Plot.stackX, it defaults to the constant one, which is useful for constructing simple isotype charts (*e.g.*, stacked dots).

The supported stack options are:

- **offset** - the offset (or baseline) method
- **order** - the order in which stacks are layered
- **reverse** - true to reverse order

The following **order** methods are supported:

- null - input order (default)
- *value* - ascending value order (or descending with **reverse**)
- *sum* - order series by their total value
- *appearance* - order series by the position of their maximum value
- *inside-out* - order the earliest-appearing series on the inside
- an array of *z* values

The **reverse** option reverses the effective order. For the *value* order, Plot.stackY uses the *y*-value while Plot.stackX uses the *x*-value. For the *appearance* order, Plot.stackY uses the *x*-position of the maximum *y*-value while Plot.stackX uses the *y*-position of the maximum *x*-value. If an array of *z* values are specified, they should enumerate the *z* values for all series in the desired order; this array is typically hard-coded or computed with [d3.groupSort](https://github.com/d3/d3-array/blob/main/README.md#groupSort). Note that the input order (null) and *value* order can produce crossing paths: unlike the other order methods, they do not guarantee a consistent series order across stacks.

The stack transform supports diverging stacks: negative values are stacked below zero while positive values are stacked above zero. For Plot.stackY, the **y1** channel contains the value of lesser magnitude (closer to zero) while the **y2** channel contains the value of greater magnitude (farther from zero); the difference between the two corresponds to the input **y** channel value. For Plot.stackX, the same is true, except for **x1**, **x2**, and **x** respectively.

After all values have been stacked from zero, an optional **offset** can be applied to translate or scale the stacks. The following **offset** methods are supported:

- null - a zero baseline (default)
- *expand* (or *normalize*) - rescale each stack to fill [0, 1]
- *center* (or *silhouette*) - align the centers of all stacks
- *wiggle* - translate stacks to minimize apparent movement

If a given stack has zero total value, the *expand* offset will not adjust the stack’s position. Both the *center* and *wiggle* offsets ensure that the lowest element across stacks starts at zero for better default axes. The *wiggle* offset is recommended for streamgraphs, and if used, changes the default order to *inside-out*; see [Byron & Wattenberg](http://leebyron.com/streamgraph/).

In addition to the **y1** and **y2** output channels, Plot.stackY computers a **y** output channel that represents the midpoint of **y1** and **y2**. Plot.stackX does the same for **x**. This can be used to position a label or a dot in the center of a stacked layer. The **x** and **y** output channels are lazy: they are only computed if needed by a downstream mark or transform.

If two arguments are passed to the stack transform functions below, the stack-specific options (**offset**, **order**, and **reverse**) are pulled exclusively from the first *options* argument, while any channels (*e.g.*, **x**, **y**, and **z**) are pulled from second *options* argument. Options from the second argument that are not consumed by the stack transform will be passed through. Using two arguments is sometimes necessary is disambiguate the option recipient when chaining transforms.

#### Plot.stackY(*stack*, *options*)

```js
Plot.stackY({x: "year", y: "revenue", z: "format", fill: "group"})
```

Creates new channels **y1** and **y2**, obtained by stacking the original **y** channel for data points that share a common **x** (and possibly **z**) value. A new **y** channel is also returned, which lazily computes the middle value of **y1** and **y2**. The input **y** channel defaults to a constant 1, resulting in a count of the data points. The stack options (*offset*, *order*, and *reverse*) may be specified as part of the *options* object, if the only argument, or as a separate *stack* options argument.

#### Plot.stackY1(*stack*, *options*)

```js
Plot.stackY1({x: "year", y: "revenue", z: "format", fill: "group"})
```

Equivalent to [Plot.stackY](#plotstackystack-options), except that the **y1** channel is returned as the **y** channel. This can be used, for example, to draw a line at the bottom of each stacked area.

#### Plot.stackY2(*stack*, *options*)

```js
Plot.stackY2({x: "year", y: "revenue", z: "format", fill: "group"})
```

Equivalent to [Plot.stackY](#plotstackystack-options), except that the **y2** channel is returned as the **y** channel. This can be used, for example, to draw a line at the top of each stacked area.

#### Plot.stackX(*stack*, *options*)

```js
Plot.stackX({y: "year", x: "revenue", z: "format", fill: "group"})
```

See Plot.stackY, but with *x* as the input value channel, *y* as the stack index, *x1*, *x2* and *x* as the output channels.

#### Plot.stackX1(*stack*, *options*)

```js
Plot.stackX1({y: "year", x: "revenue", z: "format", fill: "group"})
```

Equivalent to [Plot.stackX](#plotstackxstack-options), except that the **x1** channel is returned as the **x** channel. This can be used, for example, to draw a line at the left edge of each stacked area.

#### Plot.stackX2(*stack*, *options*)

```js
Plot.stackX2({y: "year", x: "revenue", z: "format", fill: "group"})
```

Equivalent to [Plot.stackX](#plotstackxstack-options), except that the **x2** channel is returned as the **x** channel. This can be used, for example, to draw a line at the right edge of each stacked area.

## Curves

A curve defines how to turn a discrete representation of a line as a sequence of points [[*x₀*, *y₀*], [*x₁*, *y₁*], [*x₂*, *y₂*], …] into a continuous path; *i.e.*, how to interpolate between points. Curves are used by the [line](#line), [area](#area), and [link](#link) mark, and are implemented by [d3-shape](https://github.com/d3/d3-shape/blob/master/README.md#curves).

The supported curve options are:

* **curve** - the curve method, either a string or a function
* **tension** - the curve tension (for fine-tuning)

The following named curve methods are supported:

* *basis* - a cubic basis spline (repeating the end points)
* *basis-open* - an open cubic basis spline
* *basis-closed* - a closed cubic basis spline
* *bump-x* - a Bézier curve with horizontal tangents
* *bump-y* - a Bézier curve with vertical tangents
* *cardinal* - a cubic cardinal spline (with one-sided differences at the ends)
* *cardinal-open* - an open cubic cardinal spline
* *cardinal-closed* - an closed cubic cardinal spline
* *catmull-rom* - a cubic Catmull–Rom spline (with one-sided differences at the ends)
* *catmull-rom-open* - an open cubic Catmull–Rom spline
* *catmull-rom-closed* - a closed cubic Catmull–Rom spline
* *linear* - a piecewise linear curve (*i.e.*, straight line segments)
* *linear-closed* - a closed piecewise linear curve (*i.e.*, straight line segments)
* *monotone-x* - a cubic spline that preserves monotonicity in *x*
* *monotone-y* - a cubic spline that preserves monotonicity in *y*
* *natural* - a natural cubic spline
* *step* - a piecewise constant function where *y* changes at the midpoint of *x*
* *step-after* - a piecewise constant function where *y* changes after *x*
* *step-before* - a piecewise constant function where *x* changes after *y*

If *curve* is a function, it will be invoked with a given *context* in the same fashion as a [D3 curve factory](https://github.com/d3/d3-shape/blob/master/README.md#custom-curves).

The tension option only has an effect on cardinal and Catmull–Rom splines (*cardinal*, *cardinal-open*, *cardinal-closed*, *catmull-rom*, *catmull-rom-open*, and *catmull-rom-closed*). For cardinal splines, it corresponds to [tension](https://github.com/d3/d3-shape/blob/master/README.md#curveCardinal_tension); for Catmull–Rom splines, [alpha](https://github.com/d3/d3-shape/blob/master/README.md#curveCatmullRom_alpha).

## Formats

These helper functions are provided for use as a *scale*.tickFormat [axis option](#position-options), as the text option for [Plot.text](#plottextdata-options), or for general use. See also [d3-time-format](https://github.com/d3/d3-time-format) and JavaScript’s built-in [date formatting](https://observablehq.com/@mbostock/date-formatting) and [number formatting](https://observablehq.com/@mbostock/number-formatting).

#### Plot.formatIsoDate(*date*)

```js
Plot.formatIsoDate(new Date("2020-01-01T00:00.000Z")) // "2020-01-01"
```

Given a *date*, returns the shortest equivalent ISO 8601 UTC string. If the given *date* is not valid, returns `"Invalid Date"`.

#### Plot.formatWeekday(*locale*, *format*)

```js
Plot.formatWeekday("es-MX", "long")(0) // "domingo"
```

Returns a function that formats a given week day number (from 0 = Sunday to 6 = Saturday) according to the specified *locale* and *format*. The *locale* is a [BCP 47 language tag](https://tools.ietf.org/html/bcp47) and defaults to U.S. English. The *format* is a [weekday format](https://tc39.es/ecma402/#datetimeformat-objects): either *narrow*, *short*, or *long*; if not specified, it defaults to *short*.

#### Plot.formatMonth(*locale*, *format*)

```js
Plot.formatMonth("es-MX", "long")(0) // "enero"
```

Returns a function that formats a given month number (from 0 = January to 11 = December) according to the specified *locale* and *format*. The *locale* is a [BCP 47 language tag](https://tools.ietf.org/html/bcp47) and defaults to U.S. English. The *format* is a [month format](https://tc39.es/ecma402/#datetimeformat-objects): either *2-digit*, *numeric*, *narrow*, *short*, *long*; if not specified, it defaults to *short*.<|MERGE_RESOLUTION|>--- conflicted
+++ resolved
@@ -198,31 +198,16 @@
 })
 ```
 
-<<<<<<< HEAD
-All the scales are exposed as the *scales* property of the plot. We recommend using *scale*.copy if making any use of these scales that might mutate them. 
-
-```js
-color = Plot.plot({…}).scales.color;
-color.range() // ["red", "blue"]
-=======
 All the scale definitions are exposed as the *scales* property of the plot.
 
 ```js
 color = Plot.plot({…}).scales.color;
 color.range // ["red", "blue"]
->>>>>>> a48a5459
 ```
 
 And, to reuse the scale in another plot:
 
 ```js
-<<<<<<< HEAD
-Plot.plot({
-  color: { domain: color.copy().domain(), range: color.copy().range() }
-})
-```
-
-=======
 const plot1 = Plot.plot(…);
 
 Plot.plot({
@@ -276,7 +261,6 @@
 #### Plot.legendRadius(*scaleOptions*)
 
 The default radius legend—rendered as a circles on a common base. Plot will add a radius legend to the figure if the *r*.*legend* option is given. If *r*.*legend* is true, uses the default radius legend; if *r*.*legend* is a function, it is called with the scale’s options and should return a DOM element.
->>>>>>> a48a5459
 
 ### Position options
 
