--- conflicted
+++ resolved
@@ -146,12 +146,6 @@
 TSA
 https://www.tsa.gov/coronavirus/passenger-throughput
 
-<<<<<<< HEAD
-## us-gdp.csv
-U.S. Gross Domestic Product, chained dollars, Jan 1947-Jan 2022
-Federal Reserve Economic Data
-https://fred.stlouisfed.org/
-=======
 ## us-counties-10m.json
 U.S. Atlas TopoJSON 3.0.0
 https://github.com/topojson/us-atlas
@@ -160,9 +154,13 @@
 U.S. Bureau of Labor Statistics, 2016
 https://www.bls.gov/lau/tables.htm
 
+## us-gdp.csv
+U.S. Gross Domestic Product, chained dollars, Jan 1947-Jan 2022
+Federal Reserve Economic Data
+https://fred.stlouisfed.org/
+
 ## us-state-capitals.csv
 Unknown origin
->>>>>>> 994b534e
 
 ## us-population-state-age.csv
 U.S. Census Bureau
