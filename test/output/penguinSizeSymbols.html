--- conflicted
+++ resolved
@@ -27,25 +27,15 @@
         font-weight: bold;
         margin-bottom: 0.4em;
       }
-<<<<<<< HEAD
     </style>
     <div class="plot-swatches-label">species</div>
-    <div class="plot-swatches-wrap"><span class="plot-swatch"><svg viewBox="-8 -8 16 16" width="15" height="15" fill="none" fill-opacity="1" stroke="#4e79a7" stroke-opacity="1" stroke-width="1.5" xmlns="http://www.w3.org/2000/svg" xmlns:xlink="http://www.w3.org/1999/xlink">
+    <div class="plot-swatches-wrap"><span class="plot-swatch"><svg viewBox="-8 -8 16 16" width="15" height="15" fill="none" fill-opacity="1" stroke="#4269d0" stroke-opacity="1" stroke-width="1.5" xmlns="http://www.w3.org/2000/svg" xmlns:xlink="http://www.w3.org/1999/xlink">
           <path d="M4.5,0A4.5,4.5,0,1,1,-4.5,0A4.5,4.5,0,1,1,4.5,0"></path>
-        </svg>Adelie</span><span class="plot-swatch"><svg viewBox="-8 -8 16 16" width="15" height="15" fill="none" fill-opacity="1" stroke="#f28e2c" stroke-opacity="1" stroke-width="1.5" xmlns="http://www.w3.org/2000/svg" xmlns:xlink="http://www.w3.org/1999/xlink">
+        </svg>Adelie</span><span class="plot-swatch"><svg viewBox="-8 -8 16 16" width="15" height="15" fill="none" fill-opacity="1" stroke="#efb118" stroke-opacity="1" stroke-width="1.5" xmlns="http://www.w3.org/2000/svg" xmlns:xlink="http://www.w3.org/1999/xlink">
           <path d="M-6.873,0L6.873,0M0,6.873L0,-6.873"></path>
-        </svg>Chinstrap</span><span class="plot-swatch"><svg viewBox="-8 -8 16 16" width="15" height="15" fill="none" fill-opacity="1" stroke="#e15759" stroke-opacity="1" stroke-width="1.5" xmlns="http://www.w3.org/2000/svg" xmlns:xlink="http://www.w3.org/1999/xlink">
+        </svg>Chinstrap</span><span class="plot-swatch"><svg viewBox="-8 -8 16 16" width="15" height="15" fill="none" fill-opacity="1" stroke="#ff725c" stroke-opacity="1" stroke-width="1.5" xmlns="http://www.w3.org/2000/svg" xmlns:xlink="http://www.w3.org/1999/xlink">
           <path d="M-4.87,-4.87L4.87,4.87M-4.87,4.87L4.87,-4.87"></path>
         </svg>Gentoo</span></div>
-=======
-    </style><span class="plot-swatch"><svg viewBox="-8 -8 16 16" width="15" height="15" fill="none" fill-opacity="1" stroke="#4269d0" stroke-opacity="1" stroke-width="1.5" xmlns="http://www.w3.org/2000/svg" xmlns:xlink="http://www.w3.org/1999/xlink">
-        <path d="M4.5,0A4.5,4.5,0,1,1,-4.5,0A4.5,4.5,0,1,1,4.5,0"></path>
-      </svg>Adelie</span><span class="plot-swatch"><svg viewBox="-8 -8 16 16" width="15" height="15" fill="none" fill-opacity="1" stroke="#efb118" stroke-opacity="1" stroke-width="1.5" xmlns="http://www.w3.org/2000/svg" xmlns:xlink="http://www.w3.org/1999/xlink">
-        <path d="M-6.873,0L6.873,0M0,6.873L0,-6.873"></path>
-      </svg>Chinstrap</span><span class="plot-swatch"><svg viewBox="-8 -8 16 16" width="15" height="15" fill="none" fill-opacity="1" stroke="#ff725c" stroke-opacity="1" stroke-width="1.5" xmlns="http://www.w3.org/2000/svg" xmlns:xlink="http://www.w3.org/1999/xlink">
-        <path d="M-4.87,-4.87L4.87,4.87M-4.87,4.87L4.87,-4.87"></path>
-      </svg>Gentoo</span>
->>>>>>> 7e598e4a
   </div><svg class="plot" fill="currentColor" font-family="system-ui, sans-serif" font-size="10" text-anchor="middle" width="640" height="400" viewBox="0 0 640 400" xmlns="http://www.w3.org/2000/svg" xmlns:xlink="http://www.w3.org/1999/xlink">
     <style>
       :where(.plot) {
