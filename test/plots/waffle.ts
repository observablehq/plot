import * as Plot from "@observablehq/plot";
import * as d3 from "d3";
import {svg} from "htl";

const demographics = d3.csvParse(
  `group,label,freq
Infants <1,0-1,16467
Children <11,1-11,30098
Teens 12-17,12-17,20354
Adults 18+,18+,12456
Elderly 65+,65+,12456`,
  d3.autoType
);

export function waffleSquished() {
  return Plot.waffleX([10]).plot();
}

export function waffleMultiple() {
  return Plot.plot({
    y: {inset: 12},
    marks: [
      Plot.waffleY([4, 9, 24, 46, 66, 7], {multiple: 10, fill: "currentColor"}),
      Plot.waffleY([-4, -9, -24, -46, -66, -7], {multiple: 10, fill: "red"})
    ]
  });
}

export function waffleShorthand() {
  return Plot.plot({
    y: {inset: 12},
    marks: [
      Plot.waffleY([4, 9, 24, 46, 66, 7], {fill: "currentColor"}),
      Plot.waffleY([-4, -9, -24, -46, -66, -7], {fill: "red"})
    ]
  });
}

export function waffleStroke() {
  return Plot.plot({
    y: {inset: 12},
    marks: [
      Plot.waffleY([4, 9, 24, 46, 66, 7], {fill: "currentColor", stroke: "red", gap: 0}),
      Plot.waffleY([-4, -9, -24, -46, -66, -7], {fill: "red", stroke: "currentColor", gap: 0})
    ]
  });
}

export function waffleRound() {
  return Plot.plot({
    y: {inset: 12},
    marks: [
      Plot.waffleY([4, 9, 24, 46, 66, 7], {fill: "currentColor", rx: "100%"}),
      Plot.waffleY([-4, -9, -24, -46, -66, -7], {fill: "red", rx: "100%"})
    ]
  });
}

export function waffleStrokeMixed() {
  return Plot.plot({
    y: {insetBottom: 16},
    marks: [
      Plot.waffleY(
        {length: 6},
        {
          x: ["A", "B", "C", "D", "E", "F"],
          y1: [-1.1, -2.2, -3.3, -4.4, -5.5, -6.6],
          y2: [2.3, 4.5, 6.7, 7.8, 9.1, 10.2],
          unit: 0.2,
          fill: "currentColor",
          stroke: "red"
        }
      ),
      Plot.waffleY(
        {length: 6},
        {
          x: ["A", "B", "C", "D", "E", "F"],
          y1: [2.3, 4.5, 6.7, 7.8, 9.1, 10.2],
          y2: [-1.1, -2.2, -3.3, -4.4, -5.5, -6.6],
          unit: 0.2,
          gap: 10,
          fill: "red"
        }
      ),
      Plot.ruleY([0])
    ]
  });
}

export function waffleStrokeNegative() {
  return Plot.plot({
    x: {axis: "top"},
    marks: [
      Plot.waffleY(
        {length: 6},
        {
          x: ["A", "B", "C", "D", "E", "F"],
          y1: 0,
          y2: [-1.1, -2.2, -3.3, -4.4, -5.5, -6.6],
          unit: 0.2,
          fillOpacity: 0.4
        }
      ),
      Plot.waffleY(
        {length: 6},
        {
          x: ["A", "B", "C", "D", "E", "F"],
          y1: [-1.1, -2.2, -3.3, -4.4, -5.5, -6.6],
          y2: [-2.3, -4.5, -6.7, -7.8, -9.1, -10.2],
          unit: 0.2,
          fill: "currentColor",
          stroke: "red"
        }
      ),
      Plot.waffleY(
        {length: 6},
        {
          x: ["A", "B", "C", "D", "E", "F"],
          y1: [-1.1, -2.2, -3.3, -4.4, -5.5, -6.6],
          y2: 0,
          gap: 10,
          unit: 0.2,
          fillOpacity: 0.4
        }
      ),
      Plot.waffleY(
        {length: 6},
        {
          x: ["A", "B", "C", "D", "E", "F"],
          y1: [-2.3, -4.5, -6.7, -7.8, -9.1, -10.2],
          y2: [-1.1, -2.2, -3.3, -4.4, -5.5, -6.6],
          unit: 0.2,
          gap: 10,
          fill: "red"
        }
      ),
      Plot.ruleY([0])
    ]
  });
}

export function waffleStrokePositive() {
  return Plot.plot({
    marks: [
      Plot.waffleY(
        {length: 6},
        {
          x: ["A", "B", "C", "D", "E", "F"],
          y1: 0,
          y2: [1.1, 2.2, 3.3, 4.4, 5.5, 6.6],
          unit: 0.2,
          fillOpacity: 0.4
        }
      ),
      Plot.waffleY(
        {length: 6},
        {
          x: ["A", "B", "C", "D", "E", "F"],
          y1: [1.1, 2.2, 3.3, 4.4, 5.5, 6.6],
          y2: [2.3, 4.5, 6.7, 7.8, 9.1, 10.2],
          unit: 0.2,
          fill: "currentColor",
          stroke: "red"
        }
      ),
      Plot.waffleY(
        {length: 6},
        {
          x: ["A", "B", "C", "D", "E", "F"],
          y1: [1.1, 2.2, 3.3, 4.4, 5.5, 6.6],
          y2: 0,
          gap: 10,
          unit: 0.2,
          fillOpacity: 0.4
        }
      ),
      Plot.waffleY(
        {length: 6},
        {
          x: ["A", "B", "C", "D", "E", "F"],
          y1: [2.3, 4.5, 6.7, 7.8, 9.1, 10.2],
          y2: [1.1, 2.2, 3.3, 4.4, 5.5, 6.6],
          unit: 0.2,
          gap: 10,
          fill: "red"
        }
      ),
      Plot.ruleY([0])
    ]
  });
}

export function waffleX() {
  return Plot.plot({
    marginLeft: 80,
    y: {label: null},
    color: {scheme: "cool"},
    marks: [
      Plot.axisX({label: "Frequency (thousands)", tickFormat: (d) => d / 1000}),
      Plot.waffleX(demographics, {y: "group", fill: "group", x: "freq", unit: 100, sort: {y: null, color: null}}),
      Plot.ruleX([0])
    ]
  });
}

export function waffleXStacked() {
  return Plot.plot({
    height: 240,
    color: {scheme: "cool"},
    marks: [
      Plot.axisX({label: "Frequency (thousands)", tickFormat: (d) => d / 1000}),
      Plot.waffleX(demographics, {fill: "group", x: "freq", unit: 100, sort: {color: null}}),
      Plot.ruleX([0])
    ]
  });
}

export function waffleY() {
  return Plot.plot({
    x: {label: null},
    color: {scheme: "cool"},
    marks: [
      Plot.axisY({label: "Frequency (thousands)", tickFormat: (d) => d / 1000}),
      Plot.waffleY(demographics, {x: "group", fill: "group", y: "freq", unit: 100, sort: {x: null, color: null}}),
      Plot.ruleY([0])
    ]
  });
}

export function waffleYStacked() {
  return Plot.plot({
    y: {insetTop: 10},
    color: {scheme: "cool", legend: true},
    marks: [
      Plot.axisY({label: "Frequency (thousands)", tickFormat: (d) => d / 1000}),
      Plot.waffleY(demographics, {fill: "group", y: "freq", unit: 100, sort: {color: null}}),
      Plot.ruleY([0])
    ]
  });
}

export async function waffleYGrouped() {
  const athletes = await d3.csv<any>("data/athletes.csv", d3.autoType);
  return Plot.plot({
    marginBottom: 100,
    x: {tickRotate: -90, label: null},
    marks: [Plot.waffleY(athletes, Plot.groupX({y: "count"}, {x: "sport", unit: 10})), Plot.ruleY([0])]
  });
}

export function wafflePointer() {
  const random = d3.randomLcg(42);
  const data = Array.from({length: 100}, (_, i) => ({x: i % 3, fill: random()}));
  return Plot.plot({
    y: {inset: 12},
    marks: [
      Plot.waffleY(data, {x: "x", y: 1, fill: "#888"}),
      Plot.waffleY(data, Plot.pointer({x: "x", y: 1, fill: "fill"}))
    ]
  });
}

export function wafflePointerFractional() {
  const values = [0.51, 0.99, 0.5, 6, 0.3, 1.6, 9.1, 2, 18, 6, 0.5, 2.5, 46, 34, 20, 7, 0.5, 0.1, 0, 2.5, 1, 0.1, 0.8];
  const multiple = 16;
  return Plot.plot({
    axis: null,
    y: {insetTop: 12},
    color: {scheme: "Dark2"},
    marks: [
      Plot.waffleY(values, {
        x: null,
        multiple,
        fill: (d, i) => i % 7,
        tip: true
      }),
      Plot.waffleY(values, {
        x: null,
        multiple,
        // eslint-disable-next-line
        render: (index, scales, values, dimensions, context, next) => {
          const format = (d: number) => +d.toFixed(2);
          const y1 = (values.channels.y1 as any).source.value;
          const y2 = (values.channels.y2 as any).source.value;
          return svg`<g stroke="black" fill="white" paint-order="stroke" stroke-width="3">${Array.from(
            index,
            (i) =>
              svg`<text ${{
                dy: "0.38em",
                x: values.x[i],
                y: values.y1[i]
              }}>${format(y2[i] - y1[i])}</text>`
          )}</g>`;
        }
      })
    ]
  });
}

export function waffleTip() {
  return Plot.plot({
    color: {type: "sqrt", scheme: "spectral"},
    y: {inset: 12},
    marks: [Plot.waffleY([1, 4, 9, 24, 46, 66, 7], {x: null, fill: Plot.identity, tip: true})]
  });
}

export function waffleTipUnit() {
  return Plot.plot({
    y: {inset: 12},
    marks: [Plot.waffleY({length: 100}, {x: (d, i) => i % 3, y: 1, fill: d3.randomLcg(42), tip: true})]
  });
}

export function waffleTipFacet() {
  return Plot.plot({
    marks: [
      Plot.waffleY({length: 500}, {x: (d, i) => i % 3, fx: (d, i) => i % 2, y: 1, fill: d3.randomLcg(42), tip: true})
    ]
  });
}

export function waffleTipX() {
  return Plot.plot({
    style: {overflow: "visible"},
    color: {type: "sqrt", scheme: "spectral"},
    x: {label: "quantity"},
    y: {inset: 12},
    marks: [Plot.waffleX([1, 4, 9, 24, 46, 66, 7], {y: null, fill: Plot.identity, tip: true})]
  });
}

export function waffleTipUnitX() {
  return Plot.plot({
    height: 300,
    y: {inset: 12},
    marks: [
      Plot.waffleX(
        {length: 100},
        {multiple: 5, y: (d, i) => i % 3, x: 1, fill: d3.randomLcg(42), tip: {format: {x: false}}}
      )
    ]
  });
}

export function waffleHref() {
  return Plot.plot({
    inset: 10,
    marks: [
      Plot.waffleY(
        {length: 77},
        {
          y: 1,
          fill: (d, i) => i % 7,
          href: (d, i) => `/?${i}`,
          title: (d, i) => `waffle ${i}`,
          target: "_blank"
        }
      )
    ]
  });
}

<<<<<<< HEAD
export function waffleTipFacetX() {
  return Plot.plot({
    height: 500,
    marks: [
      Plot.waffleX({length: 500}, {y: (d, i) => i % 3, fx: (d, i) => i % 2, x: 1, fill: d3.randomLcg(42), tip: true})
    ]
  });
}

export function waffleTipFacetXY() {
  return Plot.plot({
    height: 600,
    marks: [
      Plot.waffleX({length: 500}, {fx: (d, i) => i % 3, fy: (d, i) => i % 2, x: 1, fill: d3.randomLcg(42), tip: true})
    ]
=======
export function waffleStrokeWidth() {
  return Plot.plot({
    inset: 10,
    marks: [Plot.waffleY({length: 77}, {y: 1, stroke: (d, i) => i % 7, gap: 15, strokeWidth: 15, strokeOpacity: 0.8})]
  });
}

export function waffleStrokeWidthConst() {
  return Plot.plot({
    inset: 10,
    marks: [Plot.waffleY({length: 77}, {y: 1, stroke: "black", gap: 15, strokeWidth: 15, strokeOpacity: 0.8})]
>>>>>>> aa8a4634
  });
}

export function waffleShapes() {
  const k = 10;
  let offset = 0;
  const waffle = (y1, y2) => {
    y1 += offset;
    y2 += offset;
    offset = Math.ceil(y2 / k) * k;
    return Plot.waffleY({length: 1}, {y1, y2, multiple: k, fill: y1, stroke: "black"});
  };
  return Plot.plot({
    height: 1200,
    color: {type: "categorical"},
    y: {domain: [0, 300]},
    marks: [
      Plot.waffleY({length: 1}, {y1: 0, y2: 300, multiple: 10, stroke: "currentColor", strokeOpacity: 0.2, gap: 0}),
      waffle(0, 1),
      waffle(0, 0.5),
      waffle(0.2, 0.8),
      waffle(0.6, 1.4),
      waffle(9.6, 10.4),
      waffle(0.6, 2),
      waffle(1, 2.4),
      waffle(0.6, 2.4),
      waffle(1, 3),
      waffle(9, 11),
      waffle(0.6, 3),
      waffle(1, 3.4),
      waffle(0.6, 3.4),
      waffle(7, 20),
      waffle(7.6, 20),
      waffle(0, 13),
      waffle(0, 12.4),
      waffle(7, 23),
      waffle(7.6, 22.4)
    ]
  });
}<|MERGE_RESOLUTION|>--- conflicted
+++ resolved
@@ -361,7 +361,6 @@
   });
 }
 
-<<<<<<< HEAD
 export function waffleTipFacetX() {
   return Plot.plot({
     height: 500,
@@ -377,7 +376,9 @@
     marks: [
       Plot.waffleX({length: 500}, {fx: (d, i) => i % 3, fy: (d, i) => i % 2, x: 1, fill: d3.randomLcg(42), tip: true})
     ]
-=======
+  });
+}
+
 export function waffleStrokeWidth() {
   return Plot.plot({
     inset: 10,
@@ -389,7 +390,6 @@
   return Plot.plot({
     inset: 10,
     marks: [Plot.waffleY({length: 77}, {y: 1, stroke: "black", gap: 15, strokeWidth: 15, strokeOpacity: 0.8})]
->>>>>>> aa8a4634
   });
 }
 
