--- conflicted
+++ resolved
@@ -248,7 +248,6 @@
   });
 }
 
-<<<<<<< HEAD
 export function wafflePointer() {
   const random = d3.randomLcg(42);
   const data = Array.from({length: 100}, (_, i) => ({x: i % 3, fill: random()}));
@@ -297,6 +296,7 @@
     ]
   });
 }
+
 export function waffleTip() {
   return Plot.plot({
     color: {type: "sqrt", scheme: "spectral"},
@@ -343,21 +343,6 @@
   });
 }
 
-export function waffleTipFacetX() {
-  return Plot.plot({
-    height: 500,
-    marks: [
-      Plot.waffleX({length: 500}, {y: (d, i) => i % 3, fx: (d, i) => i % 2, x: 1, fill: d3.randomLcg(42), tip: true})
-    ]
-  });
-}
-
-export function waffleTipFacetXY() {
-  return Plot.plot({
-    height: 600,
-    marks: [
-      Plot.waffleX({length: 500}, {fx: (d, i) => i % 3, fy: (d, i) => i % 2, x: 1, fill: d3.randomLcg(42), tip: true})
-=======
 export function waffleHref() {
   return Plot.plot({
     inset: 10,
@@ -372,6 +357,24 @@
           target: "_blank"
         }
       )
+    ]
+  });
+}
+
+export function waffleTipFacetX() {
+  return Plot.plot({
+    height: 500,
+    marks: [
+      Plot.waffleX({length: 500}, {y: (d, i) => i % 3, fx: (d, i) => i % 2, x: 1, fill: d3.randomLcg(42), tip: true})
+    ]
+  });
+}
+
+export function waffleTipFacetXY() {
+  return Plot.plot({
+    height: 600,
+    marks: [
+      Plot.waffleX({length: 500}, {fx: (d, i) => i % 3, fy: (d, i) => i % 2, x: 1, fill: d3.randomLcg(42), tip: true})
     ]
   });
 }
@@ -410,7 +413,6 @@
       waffle(0, 12.4),
       waffle(7, 23),
       waffle(7.6, 22.4)
->>>>>>> 700c6eef
     ]
   });
 }