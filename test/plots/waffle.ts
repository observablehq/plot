import * as Plot from "@observablehq/plot";
import * as d3 from "d3";

const demographics = d3.csvParse(
  `group,label,freq
Infants <1,0-1,16467
Children <11,1-11,30098
Teens 12-17,12-17,20354
Adults 18+,18+,12456
Elderly 65+,65+,12456`,
  d3.autoType
);

export function waffleSquished() {
  return Plot.waffleX([10]).plot();
}

export function waffleMultiple() {
  return Plot.plot({
    y: {inset: 12},
    marks: [
      Plot.waffleY([4, 9, 24, 46, 66, 7], {multiple: 10, fill: "currentColor"}),
      Plot.waffleY([-4, -9, -24, -46, -66, -7], {multiple: 10, fill: "red"})
    ]
  });
}

export function waffleShorthand() {
  return Plot.plot({
    y: {inset: 12},
    marks: [
      Plot.waffleY([4, 9, 24, 46, 66, 7], {fill: "currentColor"}),
      Plot.waffleY([-4, -9, -24, -46, -66, -7], {fill: "red"})
    ]
  });
}

export function waffleStroke() {
  return Plot.plot({
    y: {inset: 12},
    marks: [
      Plot.waffleY([4, 9, 24, 46, 66, 7], {fill: "currentColor", stroke: "red", gap: 0}),
      Plot.waffleY([-4, -9, -24, -46, -66, -7], {fill: "red", stroke: "currentColor", gap: 0})
    ]
  });
}

export function waffleRound() {
  return Plot.plot({
    y: {inset: 12},
    marks: [
      Plot.waffleY([4, 9, 24, 46, 66, 7], {fill: "currentColor", rx: "100%"}),
      Plot.waffleY([-4, -9, -24, -46, -66, -7], {fill: "red", rx: "100%"})
    ]
  });
}

export function waffleStrokeMixed() {
  return Plot.plot({
    y: {insetBottom: 16},
    marks: [
      Plot.waffleY(
        {length: 6},
        {
          x: ["A", "B", "C", "D", "E", "F"],
          y1: [-1.1, -2.2, -3.3, -4.4, -5.5, -6.6],
          y2: [2.3, 4.5, 6.7, 7.8, 9.1, 10.2],
          unit: 0.2,
          fill: "currentColor",
          stroke: "red"
        }
      ),
      Plot.waffleY(
        {length: 6},
        {
          x: ["A", "B", "C", "D", "E", "F"],
          y1: [2.3, 4.5, 6.7, 7.8, 9.1, 10.2],
          y2: [-1.1, -2.2, -3.3, -4.4, -5.5, -6.6],
          unit: 0.2,
          gap: 10,
          fill: "red"
        }
      ),
      Plot.ruleY([0])
    ]
  });
}

export function waffleStrokeNegative() {
  return Plot.plot({
    x: {axis: "top"},
    marks: [
      Plot.waffleY(
        {length: 6},
        {
          x: ["A", "B", "C", "D", "E", "F"],
          y1: 0,
          y2: [-1.1, -2.2, -3.3, -4.4, -5.5, -6.6],
          unit: 0.2,
          fillOpacity: 0.4
        }
      ),
      Plot.waffleY(
        {length: 6},
        {
          x: ["A", "B", "C", "D", "E", "F"],
          y1: [-1.1, -2.2, -3.3, -4.4, -5.5, -6.6],
          y2: [-2.3, -4.5, -6.7, -7.8, -9.1, -10.2],
          unit: 0.2,
          fill: "currentColor",
          stroke: "red"
        }
      ),
      Plot.waffleY(
        {length: 6},
        {
          x: ["A", "B", "C", "D", "E", "F"],
          y1: [-1.1, -2.2, -3.3, -4.4, -5.5, -6.6],
          y2: 0,
          gap: 10,
          unit: 0.2,
          fillOpacity: 0.4
        }
      ),
      Plot.waffleY(
        {length: 6},
        {
          x: ["A", "B", "C", "D", "E", "F"],
          y1: [-2.3, -4.5, -6.7, -7.8, -9.1, -10.2],
          y2: [-1.1, -2.2, -3.3, -4.4, -5.5, -6.6],
          unit: 0.2,
          gap: 10,
          fill: "red"
        }
      ),
      Plot.ruleY([0])
    ]
  });
}

export function waffleStrokePositive() {
  return Plot.plot({
    marks: [
      Plot.waffleY(
        {length: 6},
        {
          x: ["A", "B", "C", "D", "E", "F"],
          y1: 0,
          y2: [1.1, 2.2, 3.3, 4.4, 5.5, 6.6],
          unit: 0.2,
          fillOpacity: 0.4
        }
      ),
      Plot.waffleY(
        {length: 6},
        {
          x: ["A", "B", "C", "D", "E", "F"],
          y1: [1.1, 2.2, 3.3, 4.4, 5.5, 6.6],
          y2: [2.3, 4.5, 6.7, 7.8, 9.1, 10.2],
          unit: 0.2,
          fill: "currentColor",
          stroke: "red"
        }
      ),
      Plot.waffleY(
        {length: 6},
        {
          x: ["A", "B", "C", "D", "E", "F"],
          y1: [1.1, 2.2, 3.3, 4.4, 5.5, 6.6],
          y2: 0,
          gap: 10,
          unit: 0.2,
          fillOpacity: 0.4
        }
      ),
      Plot.waffleY(
        {length: 6},
        {
          x: ["A", "B", "C", "D", "E", "F"],
          y1: [2.3, 4.5, 6.7, 7.8, 9.1, 10.2],
          y2: [1.1, 2.2, 3.3, 4.4, 5.5, 6.6],
          unit: 0.2,
          gap: 10,
          fill: "red"
        }
      ),
      Plot.ruleY([0])
    ]
  });
}

export function waffleX() {
  return Plot.plot({
    marginLeft: 80,
    y: {label: null},
    color: {scheme: "cool"},
    marks: [
      Plot.axisX({label: "Frequency (thousands)", tickFormat: (d) => d / 1000}),
      Plot.waffleX(demographics, {y: "group", fill: "group", x: "freq", unit: 100, sort: {y: null, color: null}}),
      Plot.ruleX([0])
    ]
  });
}

export function waffleXStacked() {
  return Plot.plot({
    height: 240,
    color: {scheme: "cool"},
    marks: [
      Plot.axisX({label: "Frequency (thousands)", tickFormat: (d) => d / 1000}),
      Plot.waffleX(demographics, {fill: "group", x: "freq", unit: 100, sort: {color: null}}),
      Plot.ruleX([0])
    ]
  });
}

export function waffleY() {
  return Plot.plot({
    x: {label: null},
    color: {scheme: "cool"},
    marks: [
      Plot.axisY({label: "Frequency (thousands)", tickFormat: (d) => d / 1000}),
      Plot.waffleY(demographics, {x: "group", fill: "group", y: "freq", unit: 100, sort: {x: null, color: null}}),
      Plot.ruleY([0])
    ]
  });
}

export function waffleYStacked() {
  return Plot.plot({
    y: {insetTop: 10},
    color: {scheme: "cool", legend: true},
    marks: [
      Plot.axisY({label: "Frequency (thousands)", tickFormat: (d) => d / 1000}),
      Plot.waffleY(demographics, {fill: "group", y: "freq", unit: 100, sort: {color: null}}),
      Plot.ruleY([0])
    ]
  });
}

export async function waffleYGrouped() {
  const athletes = await d3.csv<any>("data/athletes.csv", d3.autoType);
  return Plot.plot({
    marginBottom: 100,
    x: {tickRotate: -90, label: null},
    marks: [Plot.waffleY(athletes, Plot.groupX({y: "count"}, {x: "sport", unit: 10})), Plot.ruleY([0])]
  });
}

export function waffleHref() {
  return Plot.plot({
    inset: 10,
    marks: [
      Plot.waffleY(
        {length: 77},
        {
          y: 1,
          fill: (d, i) => i % 7,
          href: (d, i) => `/?${i}`,
          title: (d, i) => `waffle ${i}`,
          target: "_blank"
        }
      )
    ]
  });
}

<<<<<<< HEAD
export function waffleStrokeWidth() {
  return Plot.plot({
    inset: 10,
    marks: [Plot.waffleY({length: 77}, {y: 1, stroke: (d, i) => i % 7, gap: 15, strokeWidth: 15, strokeOpacity: 0.8})]
  });
}

export function waffleStrokeWidthConst() {
  return Plot.plot({
    inset: 10,
    marks: [Plot.waffleY({length: 77}, {y: 1, stroke: "black", gap: 15, strokeWidth: 15, strokeOpacity: 0.8})]
=======
export function waffleShapes() {
  const k = 10;
  let offset = 0;
  const waffle = (y1, y2) => {
    y1 += offset;
    y2 += offset;
    offset = Math.ceil(y2 / k) * k;
    return Plot.waffleY({length: 1}, {y1, y2, multiple: k, fill: y1, stroke: "black"});
  };
  return Plot.plot({
    height: 1200,
    color: {type: "categorical"},
    y: {domain: [0, 300]},
    marks: [
      Plot.waffleY({length: 1}, {y1: 0, y2: 300, multiple: 10, stroke: "currentColor", strokeOpacity: 0.2, gap: 0}),
      waffle(0, 1),
      waffle(0, 0.5),
      waffle(0.2, 0.8),
      waffle(0.6, 1.4),
      waffle(9.6, 10.4),
      waffle(0.6, 2),
      waffle(1, 2.4),
      waffle(0.6, 2.4),
      waffle(1, 3),
      waffle(9, 11),
      waffle(0.6, 3),
      waffle(1, 3.4),
      waffle(0.6, 3.4),
      waffle(7, 20),
      waffle(7.6, 20),
      waffle(0, 13),
      waffle(0, 12.4),
      waffle(7, 23),
      waffle(7.6, 22.4)
    ]
>>>>>>> 700c6eef
  });
}<|MERGE_RESOLUTION|>--- conflicted
+++ resolved
@@ -265,7 +265,6 @@
   });
 }
 
-<<<<<<< HEAD
 export function waffleStrokeWidth() {
   return Plot.plot({
     inset: 10,
@@ -277,7 +276,9 @@
   return Plot.plot({
     inset: 10,
     marks: [Plot.waffleY({length: 77}, {y: 1, stroke: "black", gap: 15, strokeWidth: 15, strokeOpacity: 0.8})]
-=======
+  });
+}
+
 export function waffleShapes() {
   const k = 10;
   let offset = 0;
@@ -313,6 +314,5 @@
       waffle(7, 23),
       waffle(7.6, 22.4)
     ]
->>>>>>> 700c6eef
   });
 }