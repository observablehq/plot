--- conflicted
+++ resolved
@@ -2102,7 +2102,6 @@
   ]);
 });
 
-<<<<<<< HEAD
 it("Plot.plot passes render functions scale descriptors", async () => {
   const seed = d3.randomLcg(42);
   const x = d3.randomNormal.source(seed)();
@@ -2160,7 +2159,9 @@
         return null;
       }
     ]
-=======
+  });
+});
+
 it("plot(…).scale(name) returns a deduplicated ordinal domain", () => {
   const letters = "abbbcaabbcc";
   const plot = Plot.dotX(letters).plot({x: {domain: letters}});
@@ -2188,7 +2189,6 @@
     round: true,
     step: 200,
     type: "point"
->>>>>>> 2511ef3f
   });
 });
 
