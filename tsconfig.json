--- conflicted
+++ resolved
@@ -2,7 +2,10 @@
   "compilerOptions": {
     "target": "esnext",
     "module": "esnext",
-    "lib": ["esnext", "dom"],
+    "lib": [
+      "esnext",
+      "dom"
+    ],
     "strict": true,
     "stripInternal": true,
     "outDir": "dist",
@@ -13,9 +16,5 @@
       "@observablehq/plot": ["./src/index.js"]
     }
   },
-<<<<<<< HEAD
-  "ts-node": {"files": true},
-=======
->>>>>>> 845798a2
   "include": ["src/**/*"]
 }