--- conflicted
+++ resolved
@@ -18,18 +18,12 @@
   return legendItems(
     color,
     options,
-<<<<<<< HEAD
-    (selection) => selection.style("--color", color.scale),
-    (className) => `.${className}-swatch::before {
-        content: "";
-=======
     (selection, scale) => selection.append("svg")
         .attr("fill", scale.scale)
       .append("rect")
         .attr("width", "100%")
         .attr("height", "100%"),
     className => `.${className}-swatch svg {
->>>>>>> 08d3311f
         width: var(--swatchWidth);
         height: var(--swatchHeight);
         margin-right: 0.5em;
@@ -37,23 +31,15 @@
   );
 }
 
-export function legendSymbols(
-  symbol,
-  {
-    fill = symbol.hint?.fill !== undefined ? symbol.hint.fill : "none",
-    fillOpacity = 1,
-    stroke = symbol.hint?.stroke !== undefined
-      ? symbol.hint.stroke
-      : isNoneish(fill)
-      ? "currentColor"
-      : "none",
-    strokeOpacity = 1,
-    strokeWidth = 1.5,
-    r = 4.5,
-    ...options
-  } = {},
-  scale
-) {
+export function legendSymbols(symbol, {
+  fill = symbol.hint?.fill !== undefined ? symbol.hint.fill : "none",
+  fillOpacity = 1,
+  stroke = symbol.hint?.stroke !== undefined ? symbol.hint.stroke : isNoneish(fill) ? "currentColor" : "none",
+  strokeOpacity = 1,
+  strokeWidth = 1.5,
+  r = 4.5,
+  ...options
+} = {}, scale) {
   const [vf, cf] = maybeColorChannel(fill);
   const [vs, cs] = maybeColorChannel(stroke);
   const sf = maybeScale(scale, vf);
@@ -65,19 +51,17 @@
   return legendItems(
     symbol,
     options,
-    (selection) =>
-      selection
-        .append("svg")
+    selection => selection.append("svg")
         .attr("viewBox", "-8 -8 16 16")
-        .attr("fill", vf === "color" ? (d) => sf.scale(d) : null)
-        .attr("stroke", vs === "color" ? (d) => ss.scale(d) : null)
-        .append("path")
-        .attr("d", (d) => {
+        .attr("fill", vf === "color" ? d => sf.scale(d) : null)
+        .attr("stroke", vs === "color" ? d => ss.scale(d) : null)
+      .append("path")
+        .attr("d", d => {
           const p = path();
           symbol.scale(d).draw(p, size);
           return p;
         }),
-    (className) => `.${className}-swatch > svg {
+    className => `.${className}-swatch > svg {
         width: var(--swatchWidth);
         height: var(--swatchHeight);
         margin-right: 0.5em;
@@ -91,14 +75,8 @@
   );
 }
 
-<<<<<<< HEAD
-function legendItems(
-  scale,
-  {
-=======
 function legendItems(scale, options = {}, swatch, swatchStyle) {
   let {
->>>>>>> 08d3311f
     columns,
     tickFormat,
     fontVariant = inferFontVariant(scale),
@@ -110,20 +88,6 @@
     className,
     style,
     width
-<<<<<<< HEAD
-  } = {},
-  swatch,
-  swatchStyle
-) {
-  className = maybeClassName(className);
-  tickFormat = maybeAutoTickFormat(tickFormat, scale.domain);
-
-  const swatches = create("div")
-    .attr("class", className)
-    .attr(
-      "style",
-      `
-=======
   } = options;
   const context = Context(options);
   className = maybeClassName(className);
@@ -132,11 +96,9 @@
   const swatches = create("div", context)
       .attr("class", className)
       .attr("style", `
->>>>>>> 08d3311f
         --swatchWidth: ${+swatchWidth}px;
         --swatchHeight: ${+swatchHeight}px;
-      `
-    );
+      `);
 
   let extraStyle;
 
@@ -159,20 +121,17 @@
     `;
 
     swatches
-      .style("columns", columns)
+        .style("columns", columns)
       .selectAll()
       .data(scale.domain)
       .enter()
       .append("div")
-      .attr("class", `${className}-swatch`)
-      .call(swatch, scale)
-      .call((item) =>
-        item
-          .append("div")
-          .attr("class", `${className}-label`)
-          .attr("title", tickFormat)
-          .text(tickFormat)
-      );
+        .attr("class", `${className}-swatch`)
+        .call(swatch, scale)
+        .call(item => item.append("div")
+            .attr("class", `${className}-label`)
+            .attr("title", tickFormat)
+            .text(tickFormat));
   } else {
     extraStyle = `
       .${className} {
@@ -193,44 +152,26 @@
       .data(scale.domain)
       .enter()
       .append("span")
-<<<<<<< HEAD
-      .attr("class", `${className}-swatch`)
-      .call(swatch, scale)
-      .append(function () {
-        return document.createTextNode(tickFormat.apply(this, arguments));
-      });
-=======
         .attr("class", `${className}-swatch`)
         .call(swatch, scale)
         .append(function() {
           return this.ownerDocument.createTextNode(tickFormat.apply(this, arguments));
         });
->>>>>>> 08d3311f
   }
 
   return swatches
-    .call((div) =>
-      div.insert("style", "*").text(`
+      .call(div => div.insert("style", "*").text(`
         .${className} {
           font-family: system-ui, sans-serif;
           font-size: 10px;
-          margin-bottom: 0.5em;${
-            marginLeft === undefined
-              ? ""
-              : `
-          margin-left: ${+marginLeft}px;`
-          }${
-        width === undefined
-          ? ""
-          : `
-          width: ${width}px;`
-      }
+          margin-bottom: 0.5em;${marginLeft === undefined ? "" : `
+          margin-left: ${+marginLeft}px;`}${width === undefined ? "" : `
+          width: ${width}px;`}
         }
         ${swatchStyle(className)}
         ${extraStyle}
-      `)
-    )
-    .style("font-variant", impliedString(fontVariant, "normal"))
-    .call(applyInlineStyles, style)
+      `))
+      .style("font-variant", impliedString(fontVariant, "normal"))
+      .call(applyInlineStyles, style)
     .node();
 }