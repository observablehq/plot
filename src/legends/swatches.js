--- conflicted
+++ resolved
@@ -84,15 +84,9 @@
     style,
     width
   } = options;
-<<<<<<< HEAD
-  const context = Context(options);
+  const context = createContext(options);
   className = maybeClassName(className, true);
-  tickFormat = maybeAutoTickFormat(tickFormat, scale.domain);
-=======
-  const context = createContext(options);
-  className = maybeClassName(className);
   tickFormat = inferTickFormat(scale.scale, scale.domain, undefined, tickFormat);
->>>>>>> 0e5c6847
 
   const swatches = create("div", context).attr(
     "class",
