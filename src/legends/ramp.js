--- conflicted
+++ resolved
@@ -1,31 +1,12 @@
-<<<<<<< HEAD
-import {
-  create,
-  quantize,
-  interpolateNumber,
-  piecewise,
-  format,
-  scaleBand,
-  scaleLinear,
-  axisBottom
-} from "d3";
-=======
 import {quantize, interpolateNumber, piecewise, format, scaleBand, scaleLinear, axisBottom} from "d3";
->>>>>>> 08d3311f
 import {inferFontVariant} from "../axes.js";
 import {Context, create} from "../context.js";
 import {map} from "../options.js";
 import {interpolatePiecewise} from "../scales/quantitative.js";
 import {applyInlineStyles, impliedString, maybeClassName} from "../style.js";
 
-<<<<<<< HEAD
-export function legendRamp(
-  color,
-  {
-=======
 export function legendRamp(color, options) {
   let {
->>>>>>> 08d3311f
     label = color.label,
     tickSize = 6,
     width = 240,
@@ -40,22 +21,6 @@
     fontVariant = inferFontVariant(color),
     round = true,
     className
-<<<<<<< HEAD
-  }
-) {
-  className = maybeClassName(className);
-  if (tickFormat === null) tickFormat = () => null;
-
-  const svg = create("svg")
-    .attr("class", className)
-    .attr("font-family", "system-ui, sans-serif")
-    .attr("font-size", 10)
-    .attr("width", width)
-    .attr("height", height)
-    .attr("viewBox", `0 0 ${width} ${height}`)
-    .call((svg) =>
-      svg.append("style").text(`
-=======
   } = options;
   const context = Context(options);
   className = maybeClassName(className);
@@ -69,7 +34,6 @@
       .attr("height", height)
       .attr("viewBox", `0 0 ${width} ${height}`)
       .call(svg => svg.append("style").text(`
->>>>>>> 08d3311f
         .${className} {
           display: block;
           background: white;
@@ -81,37 +45,30 @@
         .${className} text {
           white-space: pre;
         }
-      `)
-    )
-    .call(applyInlineStyles, style);
+      `))
+      .call(applyInlineStyles, style);
 
-  let tickAdjust = (g) =>
-    g.selectAll(".tick line").attr("y1", marginTop + marginBottom - height);
+  let tickAdjust = g => g.selectAll(".tick line").attr("y1", marginTop + marginBottom - height);
 
   let x;
 
   // Some D3 scales use scale.interpolate, some scale.interpolator, and some
   // scale.round; this normalizes the API so it works with all scale types.
   const applyRange = round
-    ? (x, range) => x.rangeRound(range)
-    : (x, range) => x.range(range);
+      ? (x, range) => x.rangeRound(range)
+      : (x, range) => x.range(range);
 
   const {type, domain, range, interpolate, scale, pivot} = color;
 
   // Continuous
   if (interpolate) {
+
     // Often interpolate is a “fixed” interpolator on the [0, 1] interval, as
     // with a built-in color scheme, but sometimes it is a function that takes
     // two arguments and is used in conjunction with the range.
-    const interpolator =
-      range === undefined
-        ? interpolate
-        : piecewise(
-            interpolate.length === 1
-              ? interpolatePiecewise(interpolate)
-              : interpolate,
-            range
-          );
+    const interpolator = range === undefined ? interpolate
+        : piecewise(interpolate.length === 1 ? interpolatePiecewise(interpolate)
+        : interpolate, range);
 
     // Construct a D3 scale of the same type, but with a range that evenly
     // divides the horizontal extent of the legend. (In the common case, the
@@ -129,16 +86,6 @@
       )
     );
 
-<<<<<<< HEAD
-    svg
-      .append("image")
-      .attr("x", marginLeft)
-      .attr("y", marginTop)
-      .attr("width", width - marginLeft - marginRight)
-      .attr("height", height - marginTop - marginBottom)
-      .attr("preserveAspectRatio", "none")
-      .attr("xlink:href", ramp(interpolator).toDataURL());
-=======
     // Construct a 256×1 canvas, filling each pixel using the interpolator.
     const n = 256;
     const canvas = context.document.createElement("canvas");
@@ -157,92 +104,74 @@
         .attr("height", height - marginTop - marginBottom)
         .attr("preserveAspectRatio", "none")
         .attr("xlink:href", canvas.toDataURL());
->>>>>>> 08d3311f
   }
 
   // Threshold
   else if (type === "threshold") {
     const thresholds = domain;
 
-    const thresholdFormat =
-      tickFormat === undefined
-        ? (d) => d
-        : typeof tickFormat === "string"
-        ? format(tickFormat)
+    const thresholdFormat
+        = tickFormat === undefined ? d => d
+        : typeof tickFormat === "string" ? format(tickFormat)
         : tickFormat;
 
     // Construct a linear scale with evenly-spaced ticks for each of the
     // thresholds; the domain extends one beyond the threshold extent.
-    x = applyRange(scaleLinear().domain([-1, range.length - 1]), [
-      marginLeft,
-      width - marginRight
-    ]);
+    x = applyRange(scaleLinear().domain([-1, range.length - 1]), [marginLeft, width - marginRight]);
 
-    svg
-      .append("g")
+    svg.append("g")
       .selectAll()
       .data(range)
       .enter()
       .append("rect")
-      .attr("x", (d, i) => x(i - 1))
-      .attr("y", marginTop)
-      .attr("width", (d, i) => x(i) - x(i - 1))
-      .attr("height", height - marginTop - marginBottom)
-      .attr("fill", (d) => d);
+        .attr("x", (d, i) => x(i - 1))
+        .attr("y", marginTop)
+        .attr("width", (d, i) => x(i) - x(i - 1))
+        .attr("height", height - marginTop - marginBottom)
+        .attr("fill", d => d);
 
     ticks = map(thresholds, (_, i) => i);
-    tickFormat = (i) => thresholdFormat(thresholds[i], i);
+    tickFormat = i => thresholdFormat(thresholds[i], i);
   }
 
   // Ordinal (hopefully!)
   else {
-    x = applyRange(scaleBand().domain(domain), [
-      marginLeft,
-      width - marginRight
-    ]);
+    x = applyRange(scaleBand().domain(domain), [marginLeft, width - marginRight]);
 
-    svg
-      .append("g")
+    svg.append("g")
       .selectAll()
       .data(domain)
       .enter()
       .append("rect")
-      .attr("x", x)
-      .attr("y", marginTop)
-      .attr("width", Math.max(0, x.bandwidth() - 1))
-      .attr("height", height - marginTop - marginBottom)
-      .attr("fill", scale);
+        .attr("x", x)
+        .attr("y", marginTop)
+        .attr("width", Math.max(0, x.bandwidth() - 1))
+        .attr("height", height - marginTop - marginBottom)
+        .attr("fill", scale);
 
     tickAdjust = () => {};
   }
 
-  svg
-    .append("g")
-    .attr("transform", `translate(0,${height - marginBottom})`)
-    .call(
-      axisBottom(x)
-        .ticks(
-          Array.isArray(ticks) ? null : ticks,
-          typeof tickFormat === "string" ? tickFormat : undefined
-        )
-        .tickFormat(typeof tickFormat === "function" ? tickFormat : undefined)
-        .tickSize(tickSize)
-        .tickValues(Array.isArray(ticks) ? ticks : null)
-    )
-    .attr("font-size", null)
-    .attr("font-family", null)
-    .attr("font-variant", impliedString(fontVariant, "normal"))
-    .call(tickAdjust)
-    .call((g) => g.select(".domain").remove());
+  svg.append("g")
+      .attr("transform", `translate(0,${height - marginBottom})`)
+      .call(axisBottom(x)
+          .ticks(Array.isArray(ticks) ? null : ticks, typeof tickFormat === "string" ? tickFormat : undefined)
+          .tickFormat(typeof tickFormat === "function" ? tickFormat : undefined)
+          .tickSize(tickSize)
+          .tickValues(Array.isArray(ticks) ? ticks : null))
+      .attr("font-size", null)
+      .attr("font-family", null)
+      .attr("font-variant", impliedString(fontVariant, "normal"))
+      .call(tickAdjust)
+      .call(g => g.select(".domain").remove());
 
   if (label !== undefined) {
-    svg
-      .append("text")
-      .attr("x", marginLeft)
-      .attr("y", marginTop - 6)
-      .attr("fill", "currentColor") // TODO move to stylesheet?
-      .attr("font-weight", "bold")
-      .text(label);
+    svg.append("text")
+        .attr("x", marginLeft)
+        .attr("y", marginTop - 6)
+        .attr("fill", "currentColor") // TODO move to stylesheet?
+        .attr("font-weight", "bold")
+        .text(label);
   }
 
   return svg.node();
