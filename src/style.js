import {geoPath, group, namespaces} from "d3";
import {create} from "./context.js";
import {defined, nonempty} from "./defined.js";
import {formatDefault} from "./format.js";
import {isNone, isNoneish, isRound, maybeColorChannel, maybeNumberChannel} from "./options.js";
import {keyof, number, string} from "./options.js";
import {warn} from "./warnings.js";

export const offset = (typeof window !== "undefined" ? window.devicePixelRatio > 1 : typeof it === "undefined") ? 0 : 0.5; // prettier-ignore

let nextClipId = 0;

export function getClipId() {
  return `plot-clip-${++nextClipId}`;
}

export function styles(
  mark,
  {
    title,
    href,
    ariaLabel: variaLabel,
    ariaDescription,
    ariaHidden,
    target,
    fill,
    fillOpacity,
    stroke,
    strokeWidth,
    strokeOpacity,
    strokeLinejoin,
    strokeLinecap,
    strokeMiterlimit,
    strokeDasharray,
    strokeDashoffset,
    opacity,
    mixBlendMode,
    imageFilter,
    paintOrder,
    pointerEvents,
    shapeRendering,
    channels
  },
  {
    ariaLabel: cariaLabel,
    fill: defaultFill = "currentColor",
    fillOpacity: defaultFillOpacity,
    stroke: defaultStroke = "none",
    strokeOpacity: defaultStrokeOpacity,
    strokeWidth: defaultStrokeWidth,
    strokeLinecap: defaultStrokeLinecap,
    strokeLinejoin: defaultStrokeLinejoin,
    strokeMiterlimit: defaultStrokeMiterlimit,
    paintOrder: defaultPaintOrder
  }
) {
  // Some marks don’t support fill (e.g., tick and rule).
  if (defaultFill === null) {
    fill = null;
    fillOpacity = null;
  }

  // Some marks don’t support stroke (e.g., image).
  if (defaultStroke === null) {
    stroke = null;
    strokeOpacity = null;
  }

  // Some marks default to fill with no stroke, while others default to stroke
  // with no fill. For example, bar and area default to fill, while dot and line
  // default to stroke. For marks that fill by default, the default fill only
  // applies if the stroke is (constant) none; if you set a stroke, then the
  // default fill becomes none. Similarly for marks that stroke by stroke, the
  // default stroke only applies if the fill is (constant) none.
  if (isNoneish(defaultFill)) {
    if (!isNoneish(defaultStroke) && (!isNoneish(fill) || channels?.fill)) defaultStroke = "none";
  } else {
    if (isNoneish(defaultStroke) && (!isNoneish(stroke) || channels?.stroke)) defaultFill = "none";
  }

  const [vfill, cfill] = maybeColorChannel(fill, defaultFill);
  const [vfillOpacity, cfillOpacity] = maybeNumberChannel(fillOpacity, defaultFillOpacity);
  const [vstroke, cstroke] = maybeColorChannel(stroke, defaultStroke);
  const [vstrokeOpacity, cstrokeOpacity] = maybeNumberChannel(strokeOpacity, defaultStrokeOpacity);
  const [vopacity, copacity] = maybeNumberChannel(opacity);

  // For styles that have no effect if there is no stroke, only apply the
  // defaults if the stroke is not the constant none. (If stroke is a channel,
  // then cstroke will be undefined, but there’s still a stroke; hence we don’t
  // use isNoneish here.)
  if (!isNone(cstroke)) {
    if (strokeWidth === undefined) strokeWidth = defaultStrokeWidth;
    if (strokeLinecap === undefined) strokeLinecap = defaultStrokeLinecap;
    if (strokeLinejoin === undefined) strokeLinejoin = defaultStrokeLinejoin;

    // The default stroke miterlimit need not be applied if the current stroke
    // is the constant round; this only has effect on miter joins.
    if (strokeMiterlimit === undefined && !isRound(strokeLinejoin)) strokeMiterlimit = defaultStrokeMiterlimit;

    // The paint order only takes effect if there is both a fill and a stroke
    // (at least if we ignore markers, which no built-in marks currently use).
    if (!isNone(cfill) && paintOrder === undefined) paintOrder = defaultPaintOrder;
  }

  const [vstrokeWidth, cstrokeWidth] = maybeNumberChannel(strokeWidth);

  // Some marks don’t support fill (e.g., tick and rule).
  if (defaultFill !== null) {
    mark.fill = impliedString(cfill, "currentColor");
    mark.fillOpacity = impliedNumber(cfillOpacity, 1);
  }

  // Some marks don’t support stroke (e.g., image).
  if (defaultStroke !== null) {
    mark.stroke = impliedString(cstroke, "none");
    mark.strokeWidth = impliedNumber(cstrokeWidth, 1);
    mark.strokeOpacity = impliedNumber(cstrokeOpacity, 1);
    mark.strokeLinejoin = impliedString(strokeLinejoin, "miter");
    mark.strokeLinecap = impliedString(strokeLinecap, "butt");
    mark.strokeMiterlimit = impliedNumber(strokeMiterlimit, 4);
    mark.strokeDasharray = impliedString(strokeDasharray, "none");
    mark.strokeDashoffset = impliedString(strokeDashoffset, "0");
  }

  mark.target = string(target);
  mark.ariaLabel = string(cariaLabel);
  mark.ariaDescription = string(ariaDescription);
  mark.ariaHidden = string(ariaHidden);
  mark.opacity = impliedNumber(copacity, 1);
  mark.mixBlendMode = impliedString(mixBlendMode, "normal");
  mark.imageFilter = impliedString(imageFilter, "none");
  mark.paintOrder = impliedString(paintOrder, "normal");
  mark.pointerEvents = impliedString(pointerEvents, "auto");
  mark.shapeRendering = impliedString(shapeRendering, "auto");

  return {
    title: {value: title, optional: true, filter: null},
    href: {value: href, optional: true, filter: null},
    ariaLabel: {value: variaLabel, optional: true, filter: null},
    fill: {value: vfill, scale: "auto", optional: true},
    fillOpacity: {value: vfillOpacity, scale: "auto", optional: true},
    stroke: {value: vstroke, scale: "auto", optional: true},
    strokeOpacity: {value: vstrokeOpacity, scale: "auto", optional: true},
    strokeWidth: {value: vstrokeWidth, optional: true},
    opacity: {value: vopacity, scale: "auto", optional: true}
  };
}

// Applies the specified titles via selection.call.
export function applyTitle(selection, L) {
  if (L)
    selection
      .filter((i) => nonempty(L[i]))
      .append("title")
      .call(applyText, L);
}

// Like applyTitle, but for grouped data (lines, areas).
export function applyTitleGroup(selection, L) {
  if (L)
    selection
      .filter(([i]) => nonempty(L[i]))
      .append("title")
      .call(applyTextGroup, L);
}

export function applyText(selection, T) {
  if (T) selection.text((i) => formatDefault(T[i]));
}

export function applyTextGroup(selection, T) {
  if (T) selection.text(([i]) => formatDefault(T[i]));
}

export function applyChannelStyles(
  selection,
  {target, tip},
  {
    ariaLabel: AL,
    title: T,
    fill: F,
    fillOpacity: FO,
    stroke: S,
    strokeOpacity: SO,
    strokeWidth: SW,
    opacity: O,
    href: H
  }
) {
  if (AL) applyAttr(selection, "aria-label", (i) => AL[i]);
  if (F) applyAttr(selection, "fill", (i) => F[i]);
  if (FO) applyAttr(selection, "fill-opacity", (i) => FO[i]);
  if (S) applyAttr(selection, "stroke", (i) => S[i]);
  if (SO) applyAttr(selection, "stroke-opacity", (i) => SO[i]);
  if (SW) applyAttr(selection, "stroke-width", (i) => SW[i]);
  if (O) applyAttr(selection, "opacity", (i) => O[i]);
  if (H) applyHref(selection, (i) => H[i], target);
  if (!tip) applyTitle(selection, T);
}

export function applyGroupedChannelStyles(
  selection,
  {target, tip},
  {
    ariaLabel: AL,
    title: T,
    fill: F,
    fillOpacity: FO,
    stroke: S,
    strokeOpacity: SO,
    strokeWidth: SW,
    opacity: O,
    href: H
  }
) {
  if (AL) applyAttr(selection, "aria-label", ([i]) => AL[i]);
  if (F) applyAttr(selection, "fill", ([i]) => F[i]);
  if (FO) applyAttr(selection, "fill-opacity", ([i]) => FO[i]);
  if (S) applyAttr(selection, "stroke", ([i]) => S[i]);
  if (SO) applyAttr(selection, "stroke-opacity", ([i]) => SO[i]);
  if (SW) applyAttr(selection, "stroke-width", ([i]) => SW[i]);
  if (O) applyAttr(selection, "opacity", ([i]) => O[i]);
  if (H) applyHref(selection, ([i]) => H[i], target);
  if (!tip) applyTitleGroup(selection, T);
}

function groupAesthetics(
  {
    ariaLabel: AL,
    title: T,
    fill: F,
    fillOpacity: FO,
    stroke: S,
    strokeOpacity: SO,
    strokeWidth: SW,
    opacity: O,
    href: H
  },
  {tip}
) {
  return [AL, tip ? undefined : T, F, FO, S, SO, SW, O, H].filter((c) => c !== undefined);
}

export function groupZ(I, Z, z) {
  const G = group(I, (i) => Z[i]);
  if (z === undefined && G.size > (1 + I.length) >> 1) {
    warn(
      `Warning: the implicit z channel has high cardinality. This may occur when the fill or stroke channel is associated with quantitative data rather than ordinal or categorical data. You can suppress this warning by setting the z option explicitly; if this data represents a single series, set z to null.`
    );
  }
  return G.values();
}

export function* groupIndex(I, position, mark, channels) {
  const {z} = mark;
  const {z: Z} = channels; // group channel
  const A = groupAesthetics(channels, mark); // aesthetic channels
  const C = [...position, ...A]; // all channels

  // Group the current index by Z (if any).
  for (const G of Z ? groupZ(I, Z, z) : [I]) {
    let Ag; // the A-values (aesthetics) of the current group, if any
    let Gg; // the current group index (a subset of G, and I), if any
    out: for (const i of G) {
      // If any channel has an undefined value for this index, skip it.
      for (const c of C) {
        if (!defined(c[i])) {
          if (Gg) Gg.push(-1);
          continue out;
        }
      }

      // Otherwise, if this is a new group, record the aesthetics for this
      // group. Yield the current group and start a new one.
      if (Ag === undefined) {
        if (Gg) yield Gg;
        (Ag = A.map((c) => keyof(c[i]))), (Gg = [i]);
        continue;
      }

      // Otherwise, add the current index to the current group. Then, if any of
      // the aesthetics don’t match the current group, yield the current group
      // and start a new group of the current index.
      Gg.push(i);
      for (let j = 0; j < A.length; ++j) {
        const k = keyof(A[j][i]);
        if (k !== Ag[j]) {
          yield Gg;
          (Ag = A.map((c) => keyof(c[i]))), (Gg = [i]);
          continue out;
        }
      }
    }

    // Yield the current group, if any.
    if (Gg) yield Gg;
  }
}

// Note: may mutate selection.node!
function applyClip(selection, mark, dimensions, context) {
  let clipUrl;
  const {clip = context.clip} = mark;
  switch (clip) {
    case "frame": {
      const {width, height, marginLeft, marginRight, marginTop, marginBottom} = dimensions;
      const id = getClipId();
      clipUrl = `url(#${id})`;
      selection = create("svg:g", context)
        .call((g) =>
          g
            .append("svg:clipPath")
            .attr("id", id)
            .append("rect")
            .attr("x", marginLeft)
            .attr("y", marginTop)
            .attr("width", width - marginRight - marginLeft)
            .attr("height", height - marginTop - marginBottom)
        )
        .each(function () {
          this.appendChild(selection.node());
          selection.node = () => this; // Note: mutation!
        });
      break;
    }
    case "sphere": {
      const {projection} = context;
      if (!projection) throw new Error(`the "sphere" clip option requires a projection`);
      const id = getClipId();
      clipUrl = `url(#${id})`;
      selection
        .append("clipPath")
        .attr("id", id)
        .append("path")
        .attr("d", geoPath(projection)({type: "Sphere"}));
      break;
    }
  }
  // Here we’re careful to apply the ARIA attributes to the outer G element when
  // clipping is applied, and to apply the ARIA attributes before any other
  // attributes (for readability).
  applyAttr(selection, "aria-label", mark.ariaLabel);
  applyAttr(selection, "aria-description", mark.ariaDescription);
  applyAttr(selection, "aria-hidden", mark.ariaHidden);
  applyAttr(selection, "clip-path", clipUrl);
}

// Note: may mutate selection.node!
export function applyIndirectStyles(selection, mark, dimensions, context) {
  applyClip(selection, mark, dimensions, context);
  applyAttr(selection, "class", mark.className);
  applyAttr(selection, "fill", mark.fill);
  applyAttr(selection, "fill-opacity", mark.fillOpacity);
  applyAttr(selection, "stroke", mark.stroke);
  applyAttr(selection, "stroke-width", mark.strokeWidth);
  applyAttr(selection, "stroke-opacity", mark.strokeOpacity);
  applyAttr(selection, "stroke-linejoin", mark.strokeLinejoin);
  applyAttr(selection, "stroke-linecap", mark.strokeLinecap);
  applyAttr(selection, "stroke-miterlimit", mark.strokeMiterlimit);
  applyAttr(selection, "stroke-dasharray", mark.strokeDasharray);
  applyAttr(selection, "stroke-dashoffset", mark.strokeDashoffset);
  applyAttr(selection, "shape-rendering", mark.shapeRendering);
  applyAttr(selection, "filter", mark.imageFilter);
  applyAttr(selection, "paint-order", mark.paintOrder);
  const {pointerEvents = context.pointerSticky === false ? "none" : undefined} = mark;
  applyAttr(selection, "pointer-events", pointerEvents);
}

export function applyDirectStyles(selection, mark) {
  applyStyle(selection, "mix-blend-mode", mark.mixBlendMode);
  applyAttr(selection, "opacity", mark.opacity);
}

function applyHref(selection, href, target) {
  selection.each(function (i) {
    const h = href(i);
    if (h != null) {
      const a = this.ownerDocument.createElementNS(namespaces.svg, "a");
      a.setAttribute("fill", "inherit");
      a.setAttributeNS(namespaces.xlink, "href", h);
      if (target != null) a.setAttribute("target", target);
      this.parentNode.insertBefore(a, this).appendChild(this);
    }
  });
}

export function applyAttr(selection, name, value) {
  if (value != null) selection.attr(name, value);
}

export function applyStyle(selection, name, value) {
  if (value != null) selection.style(name, value);
}

export function applyTransform(selection, mark, {x, y}, tx = offset, ty = offset) {
  tx += mark.dx;
  ty += mark.dy;
  if (x?.bandwidth) tx += x.bandwidth() / 2;
  if (y?.bandwidth) ty += y.bandwidth() / 2;
  if (tx || ty) selection.attr("transform", `translate(${tx},${ty})`);
}

export function impliedString(value, impliedValue) {
  if ((value = string(value)) !== impliedValue) return value;
}

export function impliedNumber(value, impliedValue) {
  if ((value = number(value)) !== impliedValue) return value;
}

// https://www.w3.org/TR/CSS21/grammar.html
const validClassName =
  /^-?([_a-z]|[\240-\377]|\\[0-9a-f]{1,6}(\r\n|[ \t\r\n\f])?|\\[^\r\n\f0-9a-f])([_a-z0-9-]|[\240-\377]|\\[0-9a-f]{1,6}(\r\n|[ \t\r\n\f])?|\\[^\r\n\f0-9a-f])*$/i;

<<<<<<< HEAD
export function maybeClassName(name, provide) {
  if (name === undefined) return provide ? `plot-${Math.random().toString(16).slice(2)}` : undefined;
=======
export function maybeClassName(name) {
  // The default should be changed whenever the default styles are changed, so
  // as to avoid conflict when multiple versions of Plot are on the page.
  if (name === undefined) return "plot-d6a7b5";
>>>>>>> 0e5c6847
  name = `${name}`;
  if (!validClassName.test(name)) throw new Error(`invalid class name: ${name}`);
  return name;
}

export function applyInlineStyles(selection, style) {
  if (typeof style === "string") {
    selection.property("style", style);
  } else if (style != null) {
    for (const element of selection) {
      Object.assign(element.style, style);
    }
  }
}

export function applyFrameAnchor({frameAnchor}, {width, height, marginTop, marginRight, marginBottom, marginLeft}) {
  return [
    /left$/.test(frameAnchor)
      ? marginLeft
      : /right$/.test(frameAnchor)
      ? width - marginRight
      : (marginLeft + width - marginRight) / 2,
    /^top/.test(frameAnchor)
      ? marginTop
      : /^bottom/.test(frameAnchor)
      ? height - marginBottom
      : (marginTop + height - marginBottom) / 2
  ];
}<|MERGE_RESOLUTION|>--- conflicted
+++ resolved
@@ -412,15 +412,10 @@
 const validClassName =
   /^-?([_a-z]|[\240-\377]|\\[0-9a-f]{1,6}(\r\n|[ \t\r\n\f])?|\\[^\r\n\f0-9a-f])([_a-z0-9-]|[\240-\377]|\\[0-9a-f]{1,6}(\r\n|[ \t\r\n\f])?|\\[^\r\n\f0-9a-f])*$/i;
 
-<<<<<<< HEAD
 export function maybeClassName(name, provide) {
-  if (name === undefined) return provide ? `plot-${Math.random().toString(16).slice(2)}` : undefined;
-=======
-export function maybeClassName(name) {
   // The default should be changed whenever the default styles are changed, so
   // as to avoid conflict when multiple versions of Plot are on the page.
-  if (name === undefined) return "plot-d6a7b5";
->>>>>>> 0e5c6847
+  if (name === undefined) return provide ? "plot-d6a7b5" : undefined;
   name = `${name}`;
   if (!validClassName.test(name)) throw new Error(`invalid class name: ${name}`);
   return name;
