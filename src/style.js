import {geoPath, group, namespaces} from "d3";
import {create} from "./context.js";
import {defined, nonempty} from "./defined.js";
import {formatDefault} from "./format.js";
<<<<<<< HEAD
import {isNone, isNoneish, isPaint, isRound} from "./options.js";
import {keyof, maybeColorChannel, maybeKeyword, maybeNumberChannel, number, string} from "./options.js";
=======
import {isNone, isNoneish, isRound, maybeColorChannel, maybeNumberChannel} from "./options.js";
import {keyof, number, string} from "./options.js";
>>>>>>> 7e09c313
import {warn} from "./warnings.js";

export const offset = (typeof window !== "undefined" ? window.devicePixelRatio > 1 : typeof it === "undefined") ? 0 : 0.5; // prettier-ignore

let nextClipId = 0;

export function getClipId() {
  return `plot-clip-${++nextClipId}`;
}

export function styles(
  mark,
  {
    title,
    href,
    ariaLabel: variaLabel,
    ariaDescription,
    ariaHidden,
    target,
    fill,
    fillOpacity,
    stroke,
    strokeWidth,
    strokeOpacity,
    strokeLinejoin,
    strokeLinecap,
    strokeMiterlimit,
    strokeDasharray,
    strokeDashoffset,
    opacity,
    mixBlendMode,
    imageFilter,
    paintOrder,
    pointerEvents,
    shapeRendering,
    channels
  },
  {
    ariaLabel: cariaLabel,
    fill: defaultFill = "currentColor",
    fillOpacity: defaultFillOpacity,
    stroke: defaultStroke = "none",
    strokeOpacity: defaultStrokeOpacity,
    strokeWidth: defaultStrokeWidth,
    strokeLinecap: defaultStrokeLinecap,
    strokeLinejoin: defaultStrokeLinejoin,
    strokeMiterlimit: defaultStrokeMiterlimit,
    paintOrder: defaultPaintOrder
  }
) {
  // Some marks don’t support fill (e.g., tick and rule).
  if (defaultFill === null) {
    fill = null;
    fillOpacity = null;
  }

  // Some marks don’t support stroke (e.g., image).
  if (defaultStroke === null) {
    stroke = null;
    strokeOpacity = null;
  }

  // Some marks default to fill with no stroke, while others default to stroke
  // with no fill. For example, bar and area default to fill, while dot and line
  // default to stroke. For marks that fill by default, the default fill only
  // applies if the stroke is (constant) none; if you set a stroke, then the
  // default fill becomes none. Similarly for marks that stroke by stroke, the
  // default stroke only applies if the fill is (constant) none.
  if (isNoneish(defaultFill)) {
    if (!isNoneish(defaultStroke) && (!isNoneish(fill) || channels?.fill)) defaultStroke = "none";
  } else {
    if (isNoneish(defaultStroke) && (!isNoneish(stroke) || channels?.stroke)) defaultFill = "none";
  }

  const [vfill, cfill] = maybeColorChannel(fill, defaultFill);
  const [vfillOpacity, cfillOpacity] = maybeNumberChannel(fillOpacity, defaultFillOpacity);
  const [vstroke, cstroke] = maybeColorChannel(stroke, defaultStroke);
  const [vstrokeOpacity, cstrokeOpacity] = maybeNumberChannel(strokeOpacity, defaultStrokeOpacity);
  const [vopacity, copacity] = maybeNumberChannel(opacity);

  // For styles that have no effect if there is no stroke, only apply the
  // defaults if the stroke is not the constant none. (If stroke is a channel,
  // then cstroke will be undefined, but there’s still a stroke; hence we don’t
  // use isNoneish here.)
  if (!isNone(cstroke)) {
    if (strokeWidth === undefined) strokeWidth = defaultStrokeWidth;
    if (strokeLinecap === undefined) strokeLinecap = defaultStrokeLinecap;
    if (strokeLinejoin === undefined) strokeLinejoin = defaultStrokeLinejoin;

    // The default stroke miterlimit need not be applied if the current stroke
    // is the constant round; this only has effect on miter joins.
    if (strokeMiterlimit === undefined && !isRound(strokeLinejoin)) strokeMiterlimit = defaultStrokeMiterlimit;

    // The paint order only takes effect if there is both a fill and a stroke
    // (at least if we ignore markers, which no built-in marks currently use).
    if (!isNone(cfill) && paintOrder === undefined) paintOrder = defaultPaintOrder;
  }

  const [vstrokeWidth, cstrokeWidth] = maybeNumberChannel(strokeWidth);

  // Some marks don’t support fill (e.g., tick and rule).
  if (defaultFill !== null) {
    mark.fill = isPaint(cfill) ? cfill : impliedString(cfill, "currentColor");
    mark.fillOpacity = impliedNumber(cfillOpacity, 1);
  }

  // Some marks don’t support stroke (e.g., image).
  if (defaultStroke !== null) {
    mark.stroke = impliedString(cstroke, "none");
    mark.strokeWidth = impliedNumber(cstrokeWidth, 1);
    mark.strokeOpacity = impliedNumber(cstrokeOpacity, 1);
    mark.strokeLinejoin = impliedString(strokeLinejoin, "miter");
    mark.strokeLinecap = impliedString(strokeLinecap, "butt");
    mark.strokeMiterlimit = impliedNumber(strokeMiterlimit, 4);
    mark.strokeDasharray = impliedString(strokeDasharray, "none");
    mark.strokeDashoffset = impliedString(strokeDashoffset, "0");
  }

  mark.target = string(target);
  mark.ariaLabel = string(cariaLabel);
  mark.ariaDescription = string(ariaDescription);
  mark.ariaHidden = string(ariaHidden);
  mark.opacity = impliedNumber(copacity, 1);
  mark.mixBlendMode = impliedString(mixBlendMode, "normal");
  mark.imageFilter = impliedString(imageFilter, "none");
  mark.paintOrder = impliedString(paintOrder, "normal");
  mark.pointerEvents = impliedString(pointerEvents, "auto");
  mark.shapeRendering = impliedString(shapeRendering, "auto");

  return {
    title: {value: title, optional: true, filter: null},
    href: {value: href, optional: true, filter: null},
    ariaLabel: {value: variaLabel, optional: true, filter: null},
    fill: {value: vfill, scale: "auto", optional: true},
    fillOpacity: {value: vfillOpacity, scale: "auto", optional: true},
    stroke: {value: vstroke, scale: "auto", optional: true},
    strokeOpacity: {value: vstrokeOpacity, scale: "auto", optional: true},
    strokeWidth: {value: vstrokeWidth, optional: true},
    opacity: {value: vopacity, scale: "auto", optional: true}
  };
}

// Applies the specified titles via selection.call.
export function applyTitle(selection, L) {
  if (L)
    selection
      .filter((i) => nonempty(L[i]))
      .append("title")
      .call(applyText, L);
}

// Like applyTitle, but for grouped data (lines, areas).
export function applyTitleGroup(selection, L) {
  if (L)
    selection
      .filter(([i]) => nonempty(L[i]))
      .append("title")
      .call(applyTextGroup, L);
}

export function applyText(selection, T) {
  if (T) selection.text((i) => formatDefault(T[i]));
}

export function applyTextGroup(selection, T) {
  if (T) selection.text(([i]) => formatDefault(T[i]));
}

export function applyChannelStyles(
  selection,
  {target, tip},
  {
    ariaLabel: AL,
    title: T,
    fill: F,
    fillOpacity: FO,
    stroke: S,
    strokeOpacity: SO,
    strokeWidth: SW,
    opacity: O,
    href: H
  }
) {
  if (AL) applyAttr(selection, "aria-label", (i) => AL[i]);
  if (F) applyAttr(selection, "fill", (i) => F[i]);
  if (FO) applyAttr(selection, "fill-opacity", (i) => FO[i]);
  if (S) applyAttr(selection, "stroke", (i) => S[i]);
  if (SO) applyAttr(selection, "stroke-opacity", (i) => SO[i]);
  if (SW) applyAttr(selection, "stroke-width", (i) => SW[i]);
  if (O) applyAttr(selection, "opacity", (i) => O[i]);
  if (H) applyHref(selection, (i) => H[i], target);
  if (!tip) applyTitle(selection, T);
}

export function applyGroupedChannelStyles(
  selection,
  {target, tip},
  {
    ariaLabel: AL,
    title: T,
    fill: F,
    fillOpacity: FO,
    stroke: S,
    strokeOpacity: SO,
    strokeWidth: SW,
    opacity: O,
    href: H
  }
) {
  if (AL) applyAttr(selection, "aria-label", ([i]) => AL[i]);
  if (F) applyAttr(selection, "fill", ([i]) => F[i]);
  if (FO) applyAttr(selection, "fill-opacity", ([i]) => FO[i]);
  if (S) applyAttr(selection, "stroke", ([i]) => S[i]);
  if (SO) applyAttr(selection, "stroke-opacity", ([i]) => SO[i]);
  if (SW) applyAttr(selection, "stroke-width", ([i]) => SW[i]);
  if (O) applyAttr(selection, "opacity", ([i]) => O[i]);
  if (H) applyHref(selection, ([i]) => H[i], target);
  if (!tip) applyTitleGroup(selection, T);
}

function groupAesthetics(
  {
    ariaLabel: AL,
    title: T,
    fill: F,
    fillOpacity: FO,
    stroke: S,
    strokeOpacity: SO,
    strokeWidth: SW,
    opacity: O,
    href: H
  },
  {tip}
) {
  return [AL, tip ? undefined : T, F, FO, S, SO, SW, O, H].filter((c) => c !== undefined);
}

export function groupZ(I, Z, z) {
  const G = group(I, (i) => Z[i]);
  if (z === undefined && G.size > (1 + I.length) >> 1) {
    warn(
      `Warning: the implicit z channel has high cardinality. This may occur when the fill or stroke channel is associated with quantitative data rather than ordinal or categorical data. You can suppress this warning by setting the z option explicitly; if this data represents a single series, set z to null.`
    );
  }
  return G.values();
}

export function* groupIndex(I, position, mark, channels) {
  const {z} = mark;
  const {z: Z} = channels; // group channel
  const A = groupAesthetics(channels, mark); // aesthetic channels
  const C = [...position, ...A]; // all channels

  // Group the current index by Z (if any).
  for (const G of Z ? groupZ(I, Z, z) : [I]) {
    let Ag; // the A-values (aesthetics) of the current group, if any
    let Gg; // the current group index (a subset of G, and I), if any
    out: for (const i of G) {
      // If any channel has an undefined value for this index, skip it.
      for (const c of C) {
        if (!defined(c[i])) {
          if (Gg) Gg.push(-1);
          continue out;
        }
      }

      // Otherwise, if this is a new group, record the aesthetics for this
      // group. Yield the current group and start a new one.
      if (Ag === undefined) {
        if (Gg) yield Gg;
        (Ag = A.map((c) => keyof(c[i]))), (Gg = [i]);
        continue;
      }

      // Otherwise, add the current index to the current group. Then, if any of
      // the aesthetics don’t match the current group, yield the current group
      // and start a new group of the current index.
      Gg.push(i);
      for (let j = 0; j < A.length; ++j) {
        const k = keyof(A[j][i]);
        if (k !== Ag[j]) {
          yield Gg;
          (Ag = A.map((c) => keyof(c[i]))), (Gg = [i]);
          continue out;
        }
      }
    }

    // Yield the current group, if any.
    if (Gg) yield Gg;
  }
}

// Note: may mutate selection.node!
function applyClip(selection, mark, dimensions, context) {
  let clipUrl;
  const {clip = context.clip} = mark;
  switch (clip) {
    case "frame": {
      const {width, height, marginLeft, marginRight, marginTop, marginBottom} = dimensions;
      const id = getClipId();
      clipUrl = `url(#${id})`;
      selection = create("svg:g", context)
        .call((g) =>
          g
            .append("svg:clipPath")
            .attr("id", id)
            .append("rect")
            .attr("x", marginLeft)
            .attr("y", marginTop)
            .attr("width", width - marginRight - marginLeft)
            .attr("height", height - marginTop - marginBottom)
        )
        .each(function () {
          this.appendChild(selection.node());
          selection.node = () => this; // Note: mutation!
        });
      break;
    }
    case "sphere": {
      const {projection} = context;
      if (!projection) throw new Error(`the "sphere" clip option requires a projection`);
      const id = getClipId();
      clipUrl = `url(#${id})`;
      selection
        .append("clipPath")
        .attr("id", id)
        .append("path")
        .attr("d", geoPath(projection)({type: "Sphere"}));
      break;
    }
  }
  // Here we’re careful to apply the ARIA attributes to the outer G element when
  // clipping is applied, and to apply the ARIA attributes before any other
  // attributes (for readability).
  applyAttr(selection, "aria-label", mark.ariaLabel);
  applyAttr(selection, "aria-description", mark.ariaDescription);
  applyAttr(selection, "aria-hidden", mark.ariaHidden);
  applyAttr(selection, "clip-path", clipUrl);
}

// Note: may mutate selection.node!
export function applyIndirectStyles(selection, mark, dimensions, context) {
  applyClip(selection, mark, dimensions, context);
<<<<<<< HEAD
  if (isPaint(mark.fill)) {
    const paint = mark.fill.paint(context);
    paint.setAttribute("id", "test-paint");
    context.ownerSVGElement.append(paint);
    selection.attr("fill", "url(#test-paint)");
  } else {
    applyAttr(selection, "fill", mark.fill);
  }
=======
  applyAttr(selection, "class", mark.className);
  applyAttr(selection, "fill", mark.fill);
>>>>>>> 7e09c313
  applyAttr(selection, "fill-opacity", mark.fillOpacity);
  applyAttr(selection, "stroke", mark.stroke);
  applyAttr(selection, "stroke-width", mark.strokeWidth);
  applyAttr(selection, "stroke-opacity", mark.strokeOpacity);
  applyAttr(selection, "stroke-linejoin", mark.strokeLinejoin);
  applyAttr(selection, "stroke-linecap", mark.strokeLinecap);
  applyAttr(selection, "stroke-miterlimit", mark.strokeMiterlimit);
  applyAttr(selection, "stroke-dasharray", mark.strokeDasharray);
  applyAttr(selection, "stroke-dashoffset", mark.strokeDashoffset);
  applyAttr(selection, "shape-rendering", mark.shapeRendering);
  applyAttr(selection, "filter", mark.imageFilter);
  applyAttr(selection, "paint-order", mark.paintOrder);
  const {pointerEvents = context.pointerSticky === false ? "none" : undefined} = mark;
  applyAttr(selection, "pointer-events", pointerEvents);
}

export function applyDirectStyles(selection, mark) {
  applyStyle(selection, "mix-blend-mode", mark.mixBlendMode);
  applyAttr(selection, "opacity", mark.opacity);
}

function applyHref(selection, href, target) {
  selection.each(function (i) {
    const h = href(i);
    if (h != null) {
      const a = this.ownerDocument.createElementNS(namespaces.svg, "a");
      a.setAttribute("fill", "inherit");
      a.setAttributeNS(namespaces.xlink, "href", h);
      if (target != null) a.setAttribute("target", target);
      this.parentNode.insertBefore(a, this).appendChild(this);
    }
  });
}

export function applyAttr(selection, name, value) {
  if (value != null) selection.attr(name, value);
}

export function applyStyle(selection, name, value) {
  if (value != null) selection.style(name, value);
}

export function applyTransform(selection, mark, {x, y}, tx = offset, ty = offset) {
  tx += mark.dx;
  ty += mark.dy;
  if (x?.bandwidth) tx += x.bandwidth() / 2;
  if (y?.bandwidth) ty += y.bandwidth() / 2;
  if (tx || ty) selection.attr("transform", `translate(${tx},${ty})`);
}

export function impliedString(value, impliedValue) {
  if ((value = string(value)) !== impliedValue) return value;
}

export function impliedNumber(value, impliedValue) {
  if ((value = number(value)) !== impliedValue) return value;
}

// https://www.w3.org/TR/CSS21/grammar.html
const validClassName =
  /^-?([_a-z]|[\240-\377]|\\[0-9a-f]{1,6}(\r\n|[ \t\r\n\f])?|\\[^\r\n\f0-9a-f])([_a-z0-9-]|[\240-\377]|\\[0-9a-f]{1,6}(\r\n|[ \t\r\n\f])?|\\[^\r\n\f0-9a-f])*$/i;

export function maybeClassName(name) {
  // The default should be changed whenever the default styles are changed, so
  // as to avoid conflict when multiple versions of Plot are on the page.
  if (name === undefined) return "plot-d6a7b5";
  name = `${name}`;
  if (!validClassName.test(name)) throw new Error(`invalid class name: ${name}`);
  return name;
}

export function applyInlineStyles(selection, style) {
  if (typeof style === "string") {
    selection.property("style", style);
  } else if (style != null) {
    for (const element of selection) {
      Object.assign(element.style, style);
    }
  }
}

export function applyFrameAnchor({frameAnchor}, {width, height, marginTop, marginRight, marginBottom, marginLeft}) {
  return [
    /left$/.test(frameAnchor)
      ? marginLeft
      : /right$/.test(frameAnchor)
      ? width - marginRight
      : (marginLeft + width - marginRight) / 2,
    /^top/.test(frameAnchor)
      ? marginTop
      : /^bottom/.test(frameAnchor)
      ? height - marginBottom
      : (marginTop + height - marginBottom) / 2
  ];
}<|MERGE_RESOLUTION|>--- conflicted
+++ resolved
@@ -2,13 +2,8 @@
 import {create} from "./context.js";
 import {defined, nonempty} from "./defined.js";
 import {formatDefault} from "./format.js";
-<<<<<<< HEAD
-import {isNone, isNoneish, isPaint, isRound} from "./options.js";
-import {keyof, maybeColorChannel, maybeKeyword, maybeNumberChannel, number, string} from "./options.js";
-=======
-import {isNone, isNoneish, isRound, maybeColorChannel, maybeNumberChannel} from "./options.js";
+import {isNone, isNoneish, isPaint, isRound, maybeColorChannel, maybeNumberChannel} from "./options.js";
 import {keyof, number, string} from "./options.js";
->>>>>>> 7e09c313
 import {warn} from "./warnings.js";
 
 export const offset = (typeof window !== "undefined" ? window.devicePixelRatio > 1 : typeof it === "undefined") ? 0 : 0.5; // prettier-ignore
@@ -353,19 +348,8 @@
 // Note: may mutate selection.node!
 export function applyIndirectStyles(selection, mark, dimensions, context) {
   applyClip(selection, mark, dimensions, context);
-<<<<<<< HEAD
-  if (isPaint(mark.fill)) {
-    const paint = mark.fill.paint(context);
-    paint.setAttribute("id", "test-paint");
-    context.ownerSVGElement.append(paint);
-    selection.attr("fill", "url(#test-paint)");
-  } else {
-    applyAttr(selection, "fill", mark.fill);
-  }
-=======
   applyAttr(selection, "class", mark.className);
-  applyAttr(selection, "fill", mark.fill);
->>>>>>> 7e09c313
+  applyAttr(selection, "fill", isPaint(mark.fill) ? mark.fill.paint(context) : mark.fill);
   applyAttr(selection, "fill-opacity", mark.fillOpacity);
   applyAttr(selection, "stroke", mark.stroke);
   applyAttr(selection, "stroke-width", mark.strokeWidth);
