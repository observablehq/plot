--- conflicted
+++ resolved
@@ -307,30 +307,9 @@
   return maybeKeyword(clip, "clip", ["frame", "sphere"]);
 }
 
-<<<<<<< HEAD
-export function applyIndirectStyles(selection, mark, scales, dimensions, context) {
-  applyAttr(selection, "aria-label", mark.ariaLabel);
-  applyAttr(selection, "aria-description", mark.ariaDescription);
-  applyAttr(selection, "aria-hidden", mark.ariaHidden);
-  applyAttr(selection, "class", mark.className);
-  applyAttr(selection, "fill", mark.fill);
-  applyAttr(selection, "fill-opacity", mark.fillOpacity);
-  applyAttr(selection, "stroke", mark.stroke);
-  applyAttr(selection, "stroke-width", mark.strokeWidth);
-  applyAttr(selection, "stroke-opacity", mark.strokeOpacity);
-  applyAttr(selection, "stroke-linejoin", mark.strokeLinejoin);
-  applyAttr(selection, "stroke-linecap", mark.strokeLinecap);
-  applyAttr(selection, "stroke-miterlimit", mark.strokeMiterlimit);
-  applyAttr(selection, "stroke-dasharray", mark.strokeDasharray);
-  applyAttr(selection, "stroke-dashoffset", mark.strokeDashoffset);
-  applyAttr(selection, "shape-rendering", mark.shapeRendering);
-  applyAttr(selection, "paint-order", mark.paintOrder);
-  applyAttr(selection, "pointer-events", mark.pointerEvents);
-=======
 // Note: may mutate selection.node!
 function applyClip(selection, mark, dimensions, context) {
   let clipUrl;
->>>>>>> a946fd9b
   switch (mark.clip) {
     case "frame": {
       const {width, height, marginLeft, marginRight, marginTop, marginBottom} = dimensions;
@@ -378,6 +357,7 @@
 // Note: may mutate selection.node!
 export function applyIndirectStyles(selection, mark, dimensions, context) {
   applyClip(selection, mark, dimensions, context);
+  applyAttr(selection, "class", mark.className);
   applyAttr(selection, "fill", mark.fill);
   applyAttr(selection, "fill-opacity", mark.fillOpacity);
   applyAttr(selection, "stroke", mark.stroke);
