<<<<<<< HEAD
export type ObjectDatum = Record<string, Value>;
export type Datum = ObjectDatum | Value;
export type DatumKeys<T> = T extends ObjectDatum ? keyof T : never;

=======
>>>>>>> ad0bac48
/**
 * The marks's data contains the data for the mark; typically an array
 * of objects or values, but can also be defined as an iterable compatible
 * with Array.from.
 */
<<<<<<< HEAD
export type Data<T extends Datum> = ArrayLike<T> | Iterable<T>;
=======
export type Data = ArrayLike<Datum> | Iterable<Datum>;
export type Datum = unknown;
>>>>>>> ad0bac48

/**
 * An array or typed array constructor, or any class that implements Array.from
 */
export type ArrayType = ArrayConstructor | TypedArrayConstructor;

/**
 * The data is then arrayified, and a range of indices is computed, serving as pointers
 * into a the column representation of Plot.valueof
 */
export type DataArray = Datum[] | TypedArray;

/**
 * Channels are arrays of values
 */
export type Value = number | string | Date | boolean | null | undefined;
export type Channel = Value[];
export type TextChannel = string[];
export type NumberChannel = number[] | Float32Array | Float64Array;

/**
 * A series is an array of indices, used to group data into classes (e.g., groups and facets)
 */
export type index = number; // integer
export type Series = index[] | Uint32Array; // a Series is a list of pointers into columnar data
export type Facets = Series[];

export type NumericArray = number[] | TypedArray;
export type ValueArray = NumericArray | Value[];

/**
 * Typed arrays are preserved through arrayify
 */
export type TypedArray =
  | Int8Array
  | Uint8Array
  | Int16Array
  | Uint16Array
  | Int32Array
  | Uint32Array
  | Uint8ClampedArray
  | Float32Array
  | Float64Array;

export type TypedArrayConstructor =
  | Int8ArrayConstructor
  | Uint8ArrayConstructor
  | Int16ArrayConstructor
  | Uint16ArrayConstructor
  | Int32ArrayConstructor
  | Uint32ArrayConstructor
  | Uint8ClampedArrayConstructor
  | Float32ArrayConstructor
  | Float64ArrayConstructor;<|MERGE_RESOLUTION|>--- conflicted
+++ resolved
@@ -1,21 +1,12 @@
-<<<<<<< HEAD
+/**
+ * The mark's data contains the data for the mark; typically an array
+ * of objects or values, but can also be defined as an iterable compatible
+ * with Array.from.
+ */
+export type Data<T extends Datum> = ArrayLike<T> | Iterable<T>;
 export type ObjectDatum = Record<string, Value>;
 export type Datum = ObjectDatum | Value;
 export type DatumKeys<T> = T extends ObjectDatum ? keyof T : never;
-
-=======
->>>>>>> ad0bac48
-/**
- * The marks's data contains the data for the mark; typically an array
- * of objects or values, but can also be defined as an iterable compatible
- * with Array.from.
- */
-<<<<<<< HEAD
-export type Data<T extends Datum> = ArrayLike<T> | Iterable<T>;
-=======
-export type Data = ArrayLike<Datum> | Iterable<Datum>;
-export type Datum = unknown;
->>>>>>> ad0bac48
 
 /**
  * An array or typed array constructor, or any class that implements Array.from
