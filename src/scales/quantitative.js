--- conflicted
+++ resolved
@@ -142,16 +142,10 @@
   domain = inferDomain(channels),
   pivot = 0,
   range,
-<<<<<<< HEAD
   scheme = "rdbu",
   interpolate = registry.get(key) === color ? (range !== undefined ? interpolateRgb : quantitativeScheme(scheme)) : undefined,
-  reverse
-=======
-  scheme,
-  interpolate = registry.get(key) === color ? (range !== undefined ? interpolateRgb : scheme !== undefined ? Scheme(scheme) : interpolateRdBu) : undefined,
   reverse,
   ...rest
->>>>>>> d9cbc2e1
 }) {
   if (domain.length === 2) domain = [Math.min(domain[0], pivot), pivot, Math.max(domain[1], pivot)];
   if (reverse = !!reverse) domain = reverseof(domain);
