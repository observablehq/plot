--- conflicted
+++ resolved
@@ -502,606 +502,11 @@
  * const plot2 = Plot.plot({…, color: plot1.scale("color")});
  * ```
  *
-<<<<<<< HEAD
  * For convenience, scale objects expose a *scale*.**apply**(*input*) method
  * which returns the scale’s output for the given *input* value. When
  * applicable, scale objects also expose a *scale*.**invert**(*output*) method
  * which returns the corresponding input value from the scale’s domain for the
  * given *output* value.
- *
- * ### Position options
- *
- * The position scales (*x*, *y*, *fx*, and *fy*) support additional options:
- *
- * * *scale*.**inset** - inset the default range by the specified amount in
- *   pixels
- * * *scale*.**round** - round the output value to the nearest integer (whole
- *   pixel)
- *
- * The *x* and *fx* scales support asymmetric insets for more precision. Replace
- * inset by:
- *
- * * *scale*.**insetLeft** - insets the start of the default range by the
- *   specified number of pixels
- * * *scale*.**insetRight** - insets the end of the default range by the
- *   specified number of pixels
- *
- * Similarly, the *y* and *fy* scales support asymmetric insets with:
- *
- * * *scale*.**insetTop** - insets the top of the default range by the specified
- *   number of pixels
- * * *scale*.**insetBottom** - insets the bottom of the default range by the
- *   specified number of pixels
- *
- * The inset scale options can provide “breathing room” to separate marks from
- * axes or the plot’s edge. For example, in a scatterplot with a Plot.dot with
- * the default 3-pixel radius and 1.5-pixel stroke width, an inset of 5 pixels
- * prevents dots from overlapping with the axes. The *scale*.round option is
- * useful for crisp edges by rounding to the nearest pixel boundary.
- *
- * In addition to the generic *ordinal* scale type, which requires an explicit
- * output range value for each input domain value, Plot supports special *point*
- * and *band* scale types for encoding ordinal data as position. These scale
- * types accept a [*min*, *max*] range similar to quantitative scales, and
- * divide this continuous interval into discrete points or bands based on the
- * number of distinct values in the domain (*i.e.*, the domain’s cardinality).
- * If the associated marks have no effective width along the ordinal
- * dimension—such as a dot, rule, or tick—then use a *point* scale; otherwise,
- * say for a bar, use a *band* scale. In the image below, the top *x* scale is a
- * *point* scale while the bottom *x* scale is a *band* scale; see [Plot:
- * Scales](https://observablehq.com/@observablehq/plot-scales) for an
- * interactive version.
- *
- * <img src="./img/point-band.png" width="640" height="144" alt="point and band
- * scales">
- *
- * Ordinal position scales support additional options, all specified as
- * proportions in [0, 1]:
- *
- * * *scale*.**padding** - how much of the range to reserve to inset first and
- *   last point or band
- * * *scale*.**align** - where to distribute points or bands (0 = at start, 0.5
- *   = at middle, 1 = at end)
- *
- * For a *band* scale, you can further fine-tune padding:
- *
- * * *scale*.**paddingInner** - how much of the range to reserve to separate
- *   adjacent bands
- * * *scale*.**paddingOuter** - how much of the range to reserve to inset first
- *   and last band
- *
- * Align defaults to 0.5 (centered). Band scale padding defaults to 0.1 (10% of
- * available space reserved for separating bands), while point scale padding
- * defaults to 0.5 (the gap between the first point and the edge is half the
- * distance of the gap between points, and likewise for the gap between the last
- * point and the opposite edge). Note that rounding and mark insets (e.g., for
- * bars and rects) also affect separation between adjacent marks.
- *
- * Plot automatically generates axes for position scales. You can configure
- * these axes with the following options:
- *
- * * *scale*.**axis** - the orientation: *top* or *bottom* for *x*; *left* or
- *   *right* for *y*; null to suppress
- * * *scale*.**ticks** - the approximate number of ticks to generate
- * * *scale*.**tickSize** - the size of each tick (in pixels; default 6)
- * * *scale*.**tickPadding** - the separation between the tick and its label (in
- *   pixels; default 3)
- * * *scale*.**tickFormat** - to format tick values, either a function or format
- *   specifier string; see
- *   [Formats](https://github.com/observablehq/plot/blob/main/README.md#formats)
- * * *scale*.**tickRotate** - whether to rotate tick labels (an angle in degrees
- *   clockwise; default 0)
- * * *scale*.**grid** - if true, draw grid lines across the plot for each tick
- * * *scale*.**line** - if true, draw the axis line
- * * *scale*.**label** - a string to label the axis
- * * *scale*.**labelAnchor** - the label anchor: *top*, *right*, *bottom*,
- *   *left*, or *center*
- * * *scale*.**labelOffset** - the label position offset (in pixels; default 0,
- *   typically for facet axes)
- * * *scale*.**fontVariant** - the font-variant attribute for axis ticks;
- *   defaults to tabular-nums for quantitative axes
- * * *scale*.**ariaLabel** - a short label representing the axis in the
- *   accessibility tree
- * * *scale*.**ariaDescription** - a textual description for the axis
- *
- * Top-level options are also supported as shorthand: **grid** (for *x* and *y*
- * only; see
- * [facet.grid](https://github.com/observablehq/plot/blob/main/README.md#facet-options)),
- * **label**, **axis**, **inset**, **round**, **align**, and **padding**.
- *
- * ### Color options
- *
- * The normal scale types—*linear*, *sqrt*, *pow*, *log*, *symlog*, and
- * *ordinal*—can be used to encode color. In addition, Plot supports special
- * scale types for color:
- *
- * * *categorical* - equivalent to *ordinal*, but defaults to the *tableau10*
- *   scheme
- * * *sequential* - equivalent to *linear*
- * * *cyclical* - equivalent to *linear*, but defaults to the *rainbow* scheme
- * * *threshold* - encodes based on the specified discrete thresholds; defaults
- *   to the *rdylbu* scheme
- * * *quantile* - encodes based on the computed quantile thresholds; defaults to
- *   the *rdylbu* scheme
- * * *quantize* - transforms a continuous domain into quantized thresholds;
- *   defaults to the *rdylbu* scheme
- * * *diverging* - like *linear*, but with a pivot; defaults to the *rdbu*
- *   scheme
- * * *diverging-log* - like *log*, but with a pivot that defaults to 1; defaults
- *   to the *rdbu* scheme
- * * *diverging-pow* - like *pow*, but with a pivot; defaults to the *rdbu*
- *   scheme
- * * *diverging-sqrt* - like *sqrt*, but with a pivot; defaults to the *rdbu*
- *   scheme
- * * *diverging-symlog* - like *symlog*, but with a pivot; defaults to the
- *   *rdbu* scheme
- *
- * For a *threshold* scale, the *domain* represents *n* (typically numeric)
- * thresholds which will produce a *range* of *n* + 1 output colors; the *i*th
- * color of the *range* applies to values that are smaller than the *i*th
- * element of the domain and larger or equal to the *i* - 1th element of the
- * domain. For a *quantile* scale, the *domain* represents all input values to
- * the scale, and the *n* option specifies how many quantiles to compute from
- * the *domain*; *n* quantiles will produce *n* - 1 thresholds, and an output
- * range of *n* colors. For a *quantize* scale, the domain will be transformed
- * into approximately *n* quantized values, where *n* is an option that defaults
- * to 5.
- *
- * By default, all diverging color scales are symmetric around the pivot; set
- * *symmetric* to false if you want to cover the whole extent on both sides.
- *
- * Color scales support two additional options:
- *
- * * *scale*.**scheme** - a named color scheme in lieu of a range, such as
- *   *reds*
- * * *scale*.**interpolate** - in conjunction with a range, how to interpolate
- *   colors
- *
- * For quantile and quantize color scales, the *scale*.scheme option is used in
- * conjunction with *scale*.**n**, which determines how many quantiles or
- * quantized values to compute, and thus the number of elements in the scale’s
- * range; it defaults to 5 (for quintiles in the case of a quantile scale).
- *
- * The following sequential scale schemes are supported for both quantitative
- * and ordinal data:
- *
- * * <sub><img src="./img/blues.png" width="32" height="16" alt="blues"></sub>
- *   *blues*
- * * <sub><img src="./img/greens.png" width="32" height="16" alt="greens"></sub>
- *   *greens*
- * * <sub><img src="./img/greys.png" width="32" height="16" alt="greys"></sub>
- *   *greys*
- * * <sub><img src="./img/oranges.png" width="32" height="16"
- *   alt="oranges"></sub> *oranges*
- * * <sub><img src="./img/purples.png" width="32" height="16"
- *   alt="purples"></sub> *purples*
- * * <sub><img src="./img/reds.png" width="32" height="16" alt="reds"></sub>
- *   *reds*
- * * <sub><img src="./img/bugn.png" width="32" height="16" alt="bugn"></sub>
- *   *bugn*
- * * <sub><img src="./img/bupu.png" width="32" height="16" alt="bupu"></sub>
- *   *bupu*
- * * <sub><img src="./img/gnbu.png" width="32" height="16" alt="gnbu"></sub>
- *   *gnbu*
- * * <sub><img src="./img/orrd.png" width="32" height="16" alt="orrd"></sub>
- *   *orrd*
- * * <sub><img src="./img/pubu.png" width="32" height="16" alt="pubu"></sub>
- *   *pubu*
- * * <sub><img src="./img/pubugn.png" width="32" height="16" alt="pubugn"></sub>
- *   *pubugn*
- * * <sub><img src="./img/purd.png" width="32" height="16" alt="purd"></sub>
- *   *purd*
- * * <sub><img src="./img/rdpu.png" width="32" height="16" alt="rdpu"></sub>
- *   *rdpu*
- * * <sub><img src="./img/ylgn.png" width="32" height="16" alt="ylgn"></sub>
- *   *ylgn*
- * * <sub><img src="./img/ylgnbu.png" width="32" height="16" alt="ylgnbu"></sub>
- *   *ylgnbu*
- * * <sub><img src="./img/ylorbr.png" width="32" height="16" alt="ylorbr"></sub>
- *   *ylorbr*
- * * <sub><img src="./img/ylorrd.png" width="32" height="16" alt="ylorrd"></sub>
- *   *ylorrd*
- * * <sub><img src="./img/cividis.png" width="32" height="16"
- *   alt="cividis"></sub> *cividis*
- * * <sub><img src="./img/inferno.png" width="32" height="16"
- *   alt="inferno"></sub> *inferno*
- * * <sub><img src="./img/magma.png" width="32" height="16" alt="magma"></sub>
- *   *magma*
- * * <sub><img src="./img/plasma.png" width="32" height="16" alt="plasma"></sub>
- *   *plasma*
- * * <sub><img src="./img/viridis.png" width="32" height="16"
- *   alt="viridis"></sub> *viridis*
- * * <sub><img src="./img/cubehelix.png" width="32" height="16"
- *   alt="cubehelix"></sub> *cubehelix*
- * * <sub><img src="./img/turbo.png" width="32" height="16" alt="turbo"></sub>
- *   *turbo*
- * * <sub><img src="./img/warm.png" width="32" height="16" alt="warm"></sub>
- *   *warm*
- * * <sub><img src="./img/cool.png" width="32" height="16" alt="cool"></sub>
- *   *cool*
- *
- * The default color scheme, *turbo*, was chosen primarily to ensure
- * high-contrast visibility. Color schemes such as *blues* make low-value marks
- * difficult to see against a white background, for better or for worse. To use
- * a subset of a continuous color scheme (or any single-argument *interpolate*
- * function), set the *scale*.range property to the corresponding subset of [0,
- * 1]; for example, to use the first half of the *rainbow* color scheme, use a
- * range of [0, 0.5]. By default, the full range [0, 1] is used. If you wish to
- * encode a quantitative value without hue, consider using *opacity* rather than
- * *color* (e.g., use Plot.dot’s *strokeOpacity* instead of *stroke*).
- *
- * The following diverging scale schemes are supported:
- *
- * * <sub><img src="./img/brbg.png" width="32" height="16" alt="brbg"></sub>
- *   *brbg*
- * * <sub><img src="./img/prgn.png" width="32" height="16" alt="prgn"></sub>
- *   *prgn*
- * * <sub><img src="./img/piyg.png" width="32" height="16" alt="piyg"></sub>
- *   *piyg*
- * * <sub><img src="./img/puor.png" width="32" height="16" alt="puor"></sub>
- *   *puor*
- * * <sub><img src="./img/rdbu.png" width="32" height="16" alt="rdbu"></sub>
- *   *rdbu*
- * * <sub><img src="./img/rdgy.png" width="32" height="16" alt="rdgy"></sub>
- *   *rdgy*
- * * <sub><img src="./img/rdylbu.png" width="32" height="16" alt="rdylbu"></sub>
- *   *rdylbu*
- * * <sub><img src="./img/rdylgn.png" width="32" height="16" alt="rdylgn"></sub>
- *   *rdylgn*
- * * <sub><img src="./img/spectral.png" width="32" height="16"
- *   alt="spectral"></sub> *spectral*
- * * <sub><img src="./img/burd.png" width="32" height="16" alt="burd"></sub>
- *   *burd*
- * * <sub><img src="./img/buylrd.png" width="32" height="16" alt="buylrd"></sub>
- *   *buylrd*
- *
- * Picking a diverging color scheme name defaults the scale type to *diverging*;
- * set the scale type to *linear* to treat the color scheme as sequential
- * instead. Diverging color scales support a *scale*.**pivot** option, which
- * defaults to zero. Values below the pivot will use the lower half of the color
- * scheme (*e.g.*, reds for the *rdgy* scheme), while values above the pivot
- * will use the upper half (grays for *rdgy*).
- *
- * The following cylical color schemes are supported:
- *
- * * <sub><img src="./img/rainbow.png" width="32" height="16"
- *   alt="rainbow"></sub> *rainbow*
- * * <sub><img src="./img/sinebow.png" width="32" height="16"
- *   alt="sinebow"></sub> *sinebow*
- *
- * The following categorical color schemes are supported:
- *
- * * <sub><img src="./img/accent.png" width="96" height="16" alt="accent"></sub>
- *   *accent* (8 colors)
- * * <sub><img src="./img/category10.png" width="120" height="16"
- *   alt="category10"></sub> *category10* (10 colors)
- * * <sub><img src="./img/dark2.png" width="96" height="16" alt="dark2"></sub>
- *   *dark2* (8 colors)
- * * <sub><img src="./img/paired.png" width="144" height="16"
- *   alt="paired"></sub> *paired* (12 colors)
- * * <sub><img src="./img/pastel1.png" width="108" height="16"
- *   alt="pastel1"></sub> *pastel1* (9 colors)
- * * <sub><img src="./img/pastel2.png" width="96" height="16"
- *   alt="pastel2"></sub> *pastel2* (8 colors)
- * * <sub><img src="./img/set1.png" width="108" height="16" alt="set1"></sub>
- *   *set1* (9 colors)
- * * <sub><img src="./img/set2.png" width="96" height="16" alt="set2"></sub>
- *   *set2* (8 colors)
- * * <sub><img src="./img/set3.png" width="144" height="16" alt="set3"></sub>
- *   *set3* (12 colors)
- * * <sub><img src="./img/tableau10.png" width="120" height="16"
- *   alt="tableau10"></sub> *tableau10* (10 colors)
- *
- * The following color interpolators are supported:
- *
- * * *rgb* - RGB (red, green, blue)
- * * *hsl* - HSL (hue, saturation, lightness)
- * * *lab* - CIELAB (*a.k.a.* “Lab”)
- * * *hcl* - CIELCh<sub>ab</sub> (*a.k.a.* “LCh” or “HCL”)
- *
- * For example, to use CIELCh<sub>ab</sub>:
- *
- * ```js
- * Plot.plot({
- *   color: {
- *     range: ["red", "blue"],
- *     interpolate: "hcl"
- *   },
- *   marks: …
- * })
- * ```
- *
- * Or to use gamma-corrected RGB (via
- * [d3-interpolate](https://github.com/d3/d3-interpolate)):
- *
- * ```js
- * Plot.plot({
- *   color: {
- *     range: ["red", "blue"],
- *     interpolate: d3.interpolateRgb.gamma(2.2)
- *   },
- *   marks: …
- * })
- * ```
- *
- * ### Sort options
- *
- * If an ordinal scale’s domain is not set, it defaults to natural ascending
- * order; to order the domain by associated values in another dimension, either
- * compute the domain manually (consider
- * [d3.groupSort](https://github.com/d3/d3-array/blob/main/README.md#groupSort))
- * or use an associated mark’s **sort** option. For example, to sort bars by
- * ascending frequency rather than alphabetically by letter:
- *
- * ```js
- * Plot.barY(alphabet, {x: "letter", y: "frequency", sort: {x: "y"}})
- * ```
- *
- * The sort option is an object whose keys are ordinal scale names, such as *x*
- * or *fx*, and whose values are mark channel names, such as *y*, *y1*, or *y2*.
- * By specifying an existing channel rather than a new value, you avoid
- * repeating the order definition and can refer to channels derived by
- * [transforms](https://github.com/observablehq/plot/blob/main/README.md#transforms)
- * (such as
- * [stack](https://github.com/observablehq/plot/blob/main/README.md#stack) or
- * [bin](https://github.com/observablehq/plot/blob/main/README.md#bin)). When
- * sorting on the *x*, if no such channel is defined, the *x2* channel will be
- * used instead if available, and similarly for *y* and *y2*; this is useful for
- * marks that implicitly stack such as
- * [area](https://github.com/observablehq/plot/blob/main/README.md#area),
- * [bar](https://github.com/observablehq/plot/blob/main/README.md#bar), and
- * [rect](https://github.com/observablehq/plot/blob/main/README.md#rect). A sort
- * value may also be specified as *width* or *height*, representing derived
- * channels |*x2* - *x1*| and |*y2* - *y1*| respectively.
- *
- * Note that there may be multiple associated values in the secondary dimension
- * for a given value in the primary ordinal dimension. The secondary values are
- * therefore grouped for each associated primary value, and each group is then
- * aggregated by applying a reducer. Lastly the primary values are sorted based
- * on the associated reduced value in natural ascending order to produce the
- * domain. The default reducer is *max*, but may be changed by specifying the
- * *reduce* option. The above code is shorthand for:
- *
- * ```js
- * Plot.barY(alphabet, {x: "letter", y: "frequency", sort: {x: "y", reduce: "max"}})
- * ```
- *
- * Generally speaking, a reducer only needs to be specified when there are
- * multiple secondary values for a given primary value. TODO An example of
- * assigning categorical colors in a scatterplot by descending count to maximize
- * discriminability. See the [group
- * transform](https://github.com/observablehq/plot/blob/main/README.md#group)
- * for the list of supported reducers.
- *
- * For descending rather than ascending order, use the *reverse* option:
- *
- * ```js
- * Plot.barY(alphabet, {x: "letter", y: "frequency", sort: {x: "y", reverse: true}})
- * ```
- *
- * An additional *limit* option truncates the domain to the first *n* values
- * after sorting. If *limit* is negative, the last *n* values are used instead.
- * Hence, a positive *limit* with *reverse* = true will return the top *n*
- * values in descending order. If *limit* is an array [*lo*, *hi*], the *i*th
- * values with *lo* ≤ *i* < *hi* will be selected. (Note that like the [basic
- * filter
- * transform](https://github.com/observablehq/plot/blob/main/README.md#transforms),
- * limiting the *x* domain here does not affect the computation of the *y*
- * domain, which is computed independently without respect to filtering.)
- *
- * ```js
- * Plot.barY(alphabet, {x: "letter", y: "frequency", sort: {x: "y", limit: 5}})
- * ```
- *
- * If different sort options are needed for different ordinal scales, the
- * channel name can be replaced with a *value* object with additional per-scale
- * options.
- *
- * ```js
- * Plot.barY(alphabet, {x: "letter", y: "frequency", sort: {x: {value: "y", reverse: true}}})
- * ```
- *
- * If the input channel is *data*, then the reducer is passed groups of the
- * mark’s data; this is typically used in conjunction with a custom reducer
- * function, as when the built-in single-channel reducers are insufficient.
- *
- * Note: when the value of the sort option is a string or a function, it is
- * interpreted as a [basic sort
- * transform](https://github.com/observablehq/plot/blob/main/README.md#transforms).
- * To use both sort options and a sort transform, use
- * [Plot.sort](https://github.com/observablehq/plot/blob/main/README.md#plotsortorder-options).
- *
- * ### Facet options
- *
- * The *facet* option enables
- * [faceting](https://observablehq.com/@observablehq/plot-facets). When
- * faceting, two additional band scales may be configured:
- *
- * * **fx** - the horizontal position, a *band* scale
- * * **fy** - the vertical position, a *band* scale
- *
- * Similar to
- * [marks](https://github.com/observablehq/plot/blob/main/README.md#marks),
- * faceting requires specifying data and at least one of two optional channels:
- *
- * * facet.**data** - the data to be faceted
- * * facet.**x** - the horizontal position; bound to the *fx* scale, which must
- *   be *band*
- * * facet.**y** - the vertical position; bound to the *fy* scale, which must be
- *   *band*
- *
- * The facet.**x** and facet.**y** channels are strictly ordinal or categorical
- * (*i.e.*, discrete); each distinct channel value defines a facet. Quantitative
- * data must be manually discretized for faceting, say by rounding or binning.
- * (Automatic binning for quantitative data may be added in the future; see
- * [#14](https://github.com/observablehq/plot/issues/14).)
- *
- * The following *facet* constant options are also supported:
- *
- * * facet.**marginTop** - the top margin
- * * facet.**marginRight** - the right margin
- * * facet.**marginBottom** - the bottom margin
- * * facet.**marginLeft** - the left margin
- * * facet.**margin** - shorthand for the four margins
- * * facet.**grid** - if true, draw grid lines for each facet
- * * facet.**label** - if null, disable default facet axis labels
- *
- * Faceting can be explicitly enabled or disabled on a mark with the *facet*
- * option, which accepts the following values:
- *
- * * *auto* (default) - equivalent to *include* when mark data is strictly equal
- *   to facet data; else null
- * * *include* (or true) - draw the subset of the mark’s data in the current
- *   facet
- * * *exclude* - draw the subset of the mark’s data *not* in the current facet
- * * null (or false) - repeat this mark’s data across all facets (i.e., no
- *   faceting)
- *
- * ```js
- * Plot.plot({
- *   facet: {
- *     data: penguins,
- *     x: "sex"
- *   },
- *   marks: [
- *     Plot.frame(), // draws an outline around each facet
- *     Plot.dot(penguins, {x: "culmen_length_mm", y: "culmen_depth_mm", fill: "#eee", facet: "exclude"}), // draws excluded penguins on each facet
- *     Plot.dot(penguins, {x: "culmen_length_mm", y: "culmen_depth_mm"}) // draws only the current facet’s subset
- *   ]
- * })
- * ```
- *
- * When the *include* or *exclude* facet mode is chosen, the mark data must be
- * parallel to the facet data: the mark data must have the same length and order
- * as the facet data. If the data are not parallel, then the wrong data may be
- * shown in each facet. The default *auto* therefore requires strict equality
- * (`===`) for safety, and using the facet data as mark data is recommended when
- * using the *exclude* facet mode. (To construct parallel data safely, consider
- * using
- * [*array*.map](https://developer.mozilla.org/en-US/docs/Web/JavaScript/Reference/Global_Objects/Array/map)
- * on the facet data.)
- *
- * ## Legends
- *
- * Plot can generate legends for *color*, *opacity*, and *symbol*
- * [scales](https://github.com/observablehq/plot/blob/main/README.md#scale-options).
- * (An opacity scale is treated as a color scale with varying transparency.) For
- * an inline legend, use the *scale*.**legend** option:
- *
- * * *scale*.**legend** - if truthy, generate a legend for the given scale
- *
- * If the *scale*.**legend** option is true, the default legend will be produced
- * for the scale; otherwise, the meaning of the *legend* option depends on the
- * scale. For quantitative color scales, it defaults to *ramp* but may be set to
- * *swatches* for a discrete scale (most commonly for *threshold* color scales);
- * for ordinal color scales and symbol scales, only the *swatches* value is
- * supported.
- *
- * For example, this scatterplot includes a swatches legend for the ordinal
- * color scale:
- *
- * ```js
- * Plot.plot({
- *   color: {
- *     legend: true
- *   },
- *   marks: [
- *     Plot.dot(athletes, {x: "weight", y: "height", stroke: "sex"})
- *   ]
- * })
- * ```
- *
- * Whereas this scatterplot would render a ramp legend for its diverging color
- * scale:
- *
- * ```js
- * Plot.plot({
- *   color: {
- *     type: "diverging",
- *     legend: true
- *   },
- *   marks: [
- *     Plot.dot(gistemp, {x: "Date", y: "Anomaly", stroke: "Anomaly"})
- *   ]
- * })
- * ```
- *
- * #### *plot*.legend(*scaleName*, *options*)
- *
- * Given an existing *plot* returned by
- * [Plot.plot](https://github.com/observablehq/plot/blob/main/README.md#plotplotoptions),
- * returns a detached legend for the *plot*’s scale with the given *scaleName*.
- * The *scaleName* must refer to a scale that supports legends: either
- * `"color"`, `"opacity"`, or `"symbol"`. For example:
- *
- * ```js
- * myplot = Plot.plot(…)
- * ```
- * ```js
- * mylegend = myplot.legend("color")
- * ```
- *
- * Or, with additional *options*:
- *
- * ```js
- * mylegend = myplot.legend("color", {width: 320})
- * ```
- *
- * If there is no scale with the given *scaleName* on the given *plot*, then
- * *plot*.legend will return undefined.
- *
- * Categorical and ordinal color legends are rendered as swatches, unless
- * *options*.**legend** is set to *ramp*. The swatches can be configured with
- * the following options:
- *
- * * *options*.**tickFormat** - a format function for the labels
- * * *options*.**swatchSize** - the size of the swatch (if square)
- * * *options*.**swatchWidth** - the swatches’ width
- * * *options*.**swatchHeight** - the swatches’ height
- * * *options*.**columns** - the number of swatches per row
- * * *options*.**marginLeft** - the legend’s left margin
- * * *options*.**className** - a class name, that defaults to a randomly
- *   generated string scoping the styles
- * * *options*.**width** - the legend’s width (in pixels)
- *
- * Symbol legends are rendered as swatches and support the options above in
- * addition to the following options:
- *
- * * *options*.**fill** - the symbol fill color
- * * *options*.**fillOpacity** - the symbol fill opacity; defaults to 1
- * * *options*.**stroke** - the symbol stroke color
- * * *options*.**strokeOpacity** - the symbol stroke opacity; defaults to 1
- * * *options*.**strokeWidth** - the symbol stroke width; defaults to 1.5
- * * *options*.**r** - the symbol radius; defaults to 4.5 pixels
- *
- * The **fill** and **stroke** symbol legend options can be specified as “color”
- * to apply the color scale when the symbol scale is a redundant encoding. The
- * **fill** defaults to none. The **stroke** defaults to currentColor if the
- * fill is none, and to none otherwise. The **fill** and **stroke** options may
- * also be inherited from the corresponding options on an associated dot mark.
- *
- * Continuous color legends are rendered as a ramp, and can be configured with
- * the following options:
- *
- * * *options*.**label** - the scale’s label
- * * *options*.**ticks** - the desired number of ticks, or an array of tick
- *   values
- * * *options*.**tickFormat** - a format function for the legend’s ticks
- * * *options*.**tickSize** - the tick size
- * * *options*.**round** - if true (default), round tick positions to pixels
- * * *options*.**width** - the legend’s width
- * * *options*.**height** - the legend’s height
- * * *options*.**marginTop** - the legend’s top margin
- * * *options*.**marginRight** - the legend’s right margin
- * * *options*.**marginBottom** - the legend’s bottom margin
- * * *options*.**marginLeft** - the legend’s left margin
- *
- * The **style** legend option allows custom styles to override Plot’s defaults;
- * it has the same behavior as in Plot’s top-level [layout
- * options](https://github.com/observablehq/plot/blob/main/README.md#layout-options).
-=======
- * For convenience, scale objects expose a *scale*.**apply**(*input*) method which returns the scale’s output for the given *input* value. When applicable, scale objects also expose a *scale*.**invert**(*output*) method which returns the corresponding input value from the scale’s domain for the given *output* value.
->>>>>>> 9899f688
  */
 export function scale(options = {}) {
   let scale;
