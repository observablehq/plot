--- conflicted
+++ resolved
@@ -59,9 +59,8 @@
 }
 
 function Scale(key, channels = [], options = {}) {
-<<<<<<< HEAD
   const type = inferScaleType(key, channels, options);
-  let scale;
+  options.type = type;
 
   // Once the scale type is known, coerce the associated channel values and any
   // explicitly-specified domain to the expected type.
@@ -92,30 +91,6 @@
   }
 
   switch (type) {
-    case "diverging": scale = ScaleDiverging(key, channels, options); break;
-    case "diverging-sqrt": scale = ScaleDivergingSqrt(key, channels, options); break;
-    case "diverging-pow": scale = ScaleDivergingPow(key, channels, options); break;
-    case "diverging-log": scale = ScaleDivergingLog(key, channels, options); break;
-    case "diverging-symlog": scale = ScaleDivergingSymlog(key, channels, options); break;
-    case "categorical": case "ordinal": scale = ScaleOrdinal(key, channels, options); break;
-    case "cyclical": case "sequential": case "linear": scale = ScaleLinear(key, channels, options); break;
-    case "sqrt": scale = ScaleSqrt(key, channels, options); break;
-    case "threshold": scale = ScaleThreshold(key, channels, options); break;
-    case "quantile": scale = ScaleQuantile(key, channels, options); break;
-    case "pow": scale = ScalePow(key, channels, options); break;
-    case "log": scale = ScaleLog(key, channels, options); break;
-    case "symlog": scale = ScaleSymlog(key, channels, options); break;
-    case "utc": scale = ScaleUtc(key, channels, options); break;
-    case "time": scale = ScaleTime(key, channels, options); break;
-    case "point": scale = ScalePoint(key, channels, options); break;
-    case "band": scale = ScaleBand(key, channels, options); break;
-    case "identity": scale = registry.get(key) === position ? ScaleIdentity(key, channels, options) : undefined; break;
-    case undefined: break;
-    default: throw new Error(`unknown scale type: ${options.type}`);
-=======
-  const type = options.type;
-  options.type = inferScaleType(key, channels, options);
-  switch (options.type) {
     case "diverging": return ScaleDiverging(key, channels, options);
     case "diverging-sqrt": return ScaleDivergingSqrt(key, channels, options);
     case "diverging-pow": return ScaleDivergingPow(key, channels, options);
@@ -134,12 +109,9 @@
     case "point": return ScalePoint(key, channels, options);
     case "band": return ScaleBand(key, channels, options);
     case "identity": return registry.get(key) === position ? ScaleIdentity(key, channels, options) : undefined;
-    case undefined: break;
-    default: throw new Error(`unknown scale type: ${type}`);
->>>>>>> a48a5459
-  }
-  if (scale) scale.scale.type = type;
-  return scale;
+    case undefined: return;
+    default: throw new Error(`unknown scale type: ${options.type}`);
+  }
 }
 
 export function scale(options) {
@@ -175,30 +147,6 @@
 // Positional scales default to a point scale instead of an ordinal scale.
 function asOrdinalType(key, type = "categorical") {
   return registry.get(key) === position ? "point" : type;
-}
-
-export function exposeScales(scaleDescriptors) {
-  const scales = {};
-  for (const key in scaleDescriptors) {
-    let cache;
-    Object.defineProperty(scales, key, {
-      enumerable: true,
-      get: () => cache = cache || exposeScale(scaleDescriptors[key])
-    });
-  }
-  return scales;
-}
-
-function exposeScale({scale, ...options}) {
-  for (const remove of ["domain", "range", "interpolate", "clamp", "round", "nice", "padding", "inset", "reverse"]) delete options[remove];
-  return {
-    domain: scale.domain(),
-    range: scale.range(),
-    ...scale.interpolate && {interpolate: scale.interpolate()},
-    ...scale.interpolator && {interpolate: scale.interpolator(), range: undefined},
-    ...scale.clamp && {clamp: scale.clamp()},
-    ...options
-  };
 }
 
 // TODO use Float64Array.from for position and radius scales?
@@ -264,26 +212,26 @@
 }
 
 // prepare scales for exposure through the plot's scales() function
-export function exposeScales(scaleDescriptors, key) {
-  if (key === undefined) {
-    return Object.fromEntries(
-      Object.entries(scaleDescriptors)
-      .map(([key, descriptor]) => [key, exposeScale(descriptor)])
-    );
-  }
-  if (key in scaleDescriptors) {
-    return exposeScale(scaleDescriptors[key]);
-  }
-}
-
-function exposeScale({scale, label}) {
+export function exposeScales(scaleDescriptors) {
+  const scales = {};
+  for (const key in scaleDescriptors) {
+    let cache;
+    Object.defineProperty(scales, key, {
+      enumerable: true,
+      get: () => cache = cache || exposeScale(scaleDescriptors[key])
+    });
+  }
+  return scales;
+}
+
+function exposeScale({scale, ...options}) {
+  for (const remove of ["domain", "range", "interpolate", "clamp", "round", "nice", "padding", "inset", "reverse", "family"]) delete options[remove];
   return {
     domain: scale.domain(),
     range: scale.range(),
     ...scale.interpolate && {interpolate: scale.interpolate()},
-    ...label !== undefined && {label},
-    ...scale.type && {type: scale.type},
-    ...scale.clamp && scale.clamp() && {clamp: true},
-    scale
+    ...scale.interpolator && {interpolate: scale.interpolator(), range: undefined},
+    ...scale.clamp && {clamp: scale.clamp()},
+    ...options
   };
-}+}
