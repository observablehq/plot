import {parse as isoParse} from "isoformat";
import {isColor, isEvery, isOrdinal, isFirst, isTemporal, order, isTemporalString, isNumericString, isScaleOptions} from "./options.js";
import {registry, color, position, radius, opacity, symbol, length} from "./scales/index.js";
import {ScaleLinear, ScaleSqrt, ScalePow, ScaleLog, ScaleSymlog, ScaleQuantile, ScaleThreshold, ScaleIdentity} from "./scales/quantitative.js";
import {ScaleDiverging, ScaleDivergingSqrt, ScaleDivergingPow, ScaleDivergingLog, ScaleDivergingSymlog} from "./scales/diverging.js";
import {ScaleTime, ScaleUtc} from "./scales/temporal.js";
import {ScaleOrdinal, ScalePoint, ScaleBand, ordinalImplicit} from "./scales/ordinal.js";
import {warn} from "./warnings.js";
import {isSymbol, maybeSymbol} from "./symbols.js";

export function Scales(channelsByScale, {
  inset: globalInset = 0,
  insetTop: globalInsetTop = globalInset,
  insetRight: globalInsetRight = globalInset,
  insetBottom: globalInsetBottom = globalInset,
  insetLeft: globalInsetLeft = globalInset,
  round,
  nice,
  clamp,
  align,
  padding,
  ...options
} = {}) {
  const scales = {};
  for (const [key, channels] of channelsByScale) {
    const scaleOptions = options[key];
<<<<<<< HEAD
    const scale = Scale(key, channels, {
      round: registry.get(key) === position ? round : undefined, // only for position
      nice,
      clamp,
      align,
      padding,
      ...scaleOptions
    });
    if (scale) {
      // populate generic scale options (percent, transform, insets)
      let {
        percent,
        transform,
        inset,
        insetTop = inset !== undefined ? inset : key === "y" ? globalInsetTop : 0, // not fy
        insetRight = inset !== undefined ? inset : key === "x" ? globalInsetRight : 0, // not fx
        insetBottom = inset !== undefined ? inset : key === "y" ? globalInsetBottom : 0, // not fy
        insetLeft = inset !== undefined ? inset : key === "x" ? globalInsetLeft : 0 // not fx
      } = scaleOptions || {};
      if (transform == null) transform = undefined;
      else if (typeof transform !== "function") throw new Error("invalid scale transform");
      scale.percent = !!percent;
      scale.transform = transform;
      if (key === "x" || key === "fx") {
        scale.insetLeft = +insetLeft;
        scale.insetRight = +insetRight;
      } else if (key === "y" || key === "fy") {
        scale.insetTop = +insetTop;
        scale.insetBottom = +insetBottom;
=======
    if (scaleChannels || scaleOptions) {
      const scale = Scale(key, scaleChannels, {
        round: registry.get(key) === position ? round : undefined, // only for position
        nice,
        clamp,
        align,
        padding,
        ...scaleOptions
      });
      if (scale) {
        // populate generic scale options (percent, transform, insets)
        let {
          percent,
          transform,
          inset,
          insetTop = inset !== undefined ? inset : key === "y" ? globalInsetTop : 0, // not fy
          insetRight = inset !== undefined ? inset : key === "x" ? globalInsetRight : 0, // not fx
          insetBottom = inset !== undefined ? inset : key === "y" ? globalInsetBottom : 0, // not fy
          insetLeft = inset !== undefined ? inset : key === "x" ? globalInsetLeft : 0 // not fx
        } = scaleOptions || {};
        if (transform == null) transform = undefined;
        else if (typeof transform !== "function") throw new Error(`invalid scale transform; not a function`);
        scale.percent = !!percent;
        scale.transform = transform;
        if (key === "x" || key === "fx") {
          scale.insetLeft = +insetLeft;
          scale.insetRight = +insetRight;
        } else if (key === "y" || key === "fy") {
          scale.insetTop = +insetTop;
          scale.insetBottom = +insetBottom;
        }
        scales[key] = scale;
>>>>>>> 9990f46c
      }
      scales[key] = scale;
    }
  }
  return scales;
}

export function ScaleFunctions(scales) {
  return Object.fromEntries(Object.entries(scales).map(([name, {scale}]) => [name, scale]));
}

// Mutates scale.range!
export function autoScaleRange({x, y, fx, fy}, dimensions) {
  if (fx) autoScaleRangeX(fx, dimensions);
  if (fy) autoScaleRangeY(fy, dimensions);
  if (x) autoScaleRangeX(x, fx ? {width: fx.scale.bandwidth()} : dimensions);
  if (y) autoScaleRangeY(y, fy ? {height: fy.scale.bandwidth()} : dimensions);
}

function autoScaleRangeX(scale, dimensions) {
  if (scale.range === undefined) {
    const {insetLeft, insetRight} = scale;
    const {width, marginLeft = 0, marginRight = 0} = dimensions;
    const left = marginLeft + insetLeft;
    const right = width - marginRight - insetRight;
    scale.range = [left, Math.max(left, right)];
    if (!isOrdinalScale(scale)) scale.range = piecewiseRange(scale);
    scale.scale.range(scale.range);
  }
  autoScaleRound(scale);
}

function autoScaleRangeY(scale, dimensions) {
  if (scale.range === undefined) {
    const {insetTop, insetBottom} = scale;
    const {height, marginTop = 0, marginBottom = 0} = dimensions;
    const top = marginTop + insetTop;
    const bottom = height - marginBottom - insetBottom;
    scale.range = [Math.max(top, bottom), top];
    if (!isOrdinalScale(scale)) scale.range = piecewiseRange(scale);
    else scale.range.reverse();
    scale.scale.range(scale.range);
  }
  autoScaleRound(scale);
}

function autoScaleRound(scale) {
  if (scale.round === undefined && isBandScale(scale) && roundError(scale) <= 30) {
    scale.scale.round(true);
  }
}

// If we were to turn on rounding for this band or point scale, how much wasted
// space would it introduce (on both ends of the range)? This must match
// d3.scaleBand’s rounding behavior:
// https://github.com/d3/d3-scale/blob/83555bd759c7314420bd4240642beda5e258db9e/src/band.js#L20-L32
function roundError({scale}) {
  const n = scale.domain().length;
  const [start, stop] = scale.range();
  const paddingInner = scale.paddingInner ? scale.paddingInner() : 1;
  const paddingOuter = scale.paddingOuter ? scale.paddingOuter() : scale.padding();
  const m = n - paddingInner;
  const step = Math.abs(stop - start) / Math.max(1, m + paddingOuter * 2);
  return (step - Math.floor(step)) * m;
}

function piecewiseRange(scale) {
  const length = scale.scale.domain().length + isThresholdScale(scale);
  if (!(length > 2)) return scale.range;
  const [start, end] = scale.range;
  return Array.from({length}, (_, i) => start + i / (length - 1) * (end - start));
}

export function normalizeScale(key, scale, hint) {
  return Scale(key, hint === undefined ? undefined : [{hint}], {...scale});
}

function Scale(key, channels = [], options = {}) {
  const type = inferScaleType(key, channels, options);

  // Warn for common misuses of implicit ordinal scales. We disable this test if
  // you set the domain or range explicitly, since setting the domain or range
  // (typically with a cardinality of more than two) is another indication that
  // you intended for the scale to be ordinal; we also disable it for facet
  // scales since these are always band scales.
  if (options.type === undefined
      && options.domain === undefined
      && options.range === undefined
      && key !== "fx"
      && key !== "fy"
      && isOrdinalScale({type})) {
    const values = channels.map(({value}) => value).filter(value => value !== undefined);
    if (values.some(isTemporal)) warn(`Warning: some data associated with the ${key} scale are dates. Dates are typically associated with a "utc" or "time" scale rather than a "${formatScaleType(type)}" scale. If you are using a bar mark, you probably want a rect mark with the interval option instead; if you are using a group transform, you probably want a bin transform instead. If you want to treat this data as ordinal, you can suppress this warning by setting the type of the ${key} scale to "${formatScaleType(type)}".`);
    else if (values.some(isTemporalString)) warn(`Warning: some data associated with the ${key} scale are strings that appear to be dates (e.g., YYYY-MM-DD). If these strings represent dates, you should parse them to Date objects. Dates are typically associated with a "utc" or "time" scale rather than a "${formatScaleType(type)}" scale. If you are using a bar mark, you probably want a rect mark with the interval option instead; if you are using a group transform, you probably want a bin transform instead. If you want to treat this data as ordinal, you can suppress this warning by setting the type of the ${key} scale to "${formatScaleType(type)}".`);
    else if (values.some(isNumericString)) warn(`Warning: some data associated with the ${key} scale are strings that appear to be numbers. If these strings represent numbers, you should parse or coerce them to numbers. Numbers are typically associated with a "linear" scale rather than a "${formatScaleType(type)}" scale. If you want to treat this data as ordinal, you can suppress this warning by setting the type of the ${key} scale to "${formatScaleType(type)}".`);
  }

  options.type = type; // Mutates input!

  // Once the scale type is known, coerce the associated channel values and any
  // explicitly-specified domain to the expected type.
  switch (type) {
    case "diverging":
    case "diverging-sqrt":
    case "diverging-pow":
    case "diverging-log":
    case "diverging-symlog":
    case "cyclical":
    case "sequential":
    case "linear":
    case "sqrt":
    case "threshold":
    case "quantile":
    case "pow":
    case "log":
    case "symlog":
      options = coerceType(channels, options, coerceNumber, Float64Array);
      break;
    case "identity":
      switch (registry.get(key)) {
        case position: options = coerceType(channels, options, coerceNumber, Float64Array); break;
        case symbol: options = coerceType(channels, options, maybeSymbol); break;
      }
      break;
    case "utc":
    case "time":
      options = coerceType(channels, options, coerceDate);
      break;
  }

  switch (type) {
    case "diverging": return ScaleDiverging(key, channels, options);
    case "diverging-sqrt": return ScaleDivergingSqrt(key, channels, options);
    case "diverging-pow": return ScaleDivergingPow(key, channels, options);
    case "diverging-log": return ScaleDivergingLog(key, channels, options);
    case "diverging-symlog": return ScaleDivergingSymlog(key, channels, options);
    case "categorical": case "ordinal": case ordinalImplicit: return ScaleOrdinal(key, channels, options);
    case "cyclical": case "sequential": case "linear": return ScaleLinear(key, channels, options);
    case "sqrt": return ScaleSqrt(key, channels, options);
    case "threshold": return ScaleThreshold(key, channels, options);
    case "quantile": return ScaleQuantile(key, channels, options);
    case "pow": return ScalePow(key, channels, options);
    case "log": return ScaleLog(key, channels, options);
    case "symlog": return ScaleSymlog(key, channels, options);
    case "utc": return ScaleUtc(key, channels, options);
    case "time": return ScaleTime(key, channels, options);
    case "point": return ScalePoint(key, channels, options);
    case "band": return ScaleBand(key, channels, options);
    case "identity": return registry.get(key) === position ? ScaleIdentity() : {type: "identity"};
    case undefined: return;
    default: throw new Error(`unknown scale type: ${type}`);
  }
}

function formatScaleType(type) {
  return typeof type === "symbol" ? type.description : type;
}

function inferScaleType(key, channels, {type, domain, range, scheme}) {
  // The facet scales are always band scales; this cannot be changed.
  if (key === "fx" || key === "fy") return "band";

  // If a channel dictates a scale type, make sure that it is consistent with
  // the user-specified scale type (if any) and all other channels. For example,
  // barY requires x to be a band scale and disallows any other scale type.
  for (const {type: t} of channels) {
    if (t === undefined) continue;
    else if (type === undefined) type = t;
    else if (type !== t) throw new Error(`scale incompatible with channel: ${type} !== ${t}`);
  }

  // If the scale, a channel, or user specified a (consistent) type, return it.
  if (type !== undefined) return type;

  // If there’s no data (and no type) associated with this scale, don’t create a scale.
  if (domain === undefined && !channels.some(({value}) => value !== undefined)) return;

  const kind = registry.get(key);

  // For color scales, if no range or scheme is specified and all associated
  // defined values (from the domain if present, and otherwise from channels)
  // are valid colors, then default to the identity scale. This allows, for
  // example, a fill channel to return literal colors; without this, the colors
  // would be remapped to a categorical scheme!
  if (kind === color
    && range === undefined
    && scheme === undefined
    && isAll(domain, channels, isColor)) return "identity";

  // Similarly for symbols…
  if (kind === symbol
    && range === undefined
    && isAll(domain, channels, isSymbol)) return "identity";

  // Some scales have default types.
  if (kind === radius) return "sqrt";
  if (kind === opacity || kind === length) return "linear";
  if (kind === symbol) return "ordinal";

  // If the domain or range has more than two values, assume it’s ordinal. You
  // can still use a “piecewise” (or “polylinear”) scale, but you must set the
  // type explicitly.
  if ((domain || range || []).length > 2) return asOrdinalType(kind);

  // Otherwise, infer the scale type from the data! Prefer the domain, if
  // present, over channels. (The domain and channels should be consistently
  // typed, and the domain is more explicit and typically much smaller.) We only
  // check the first defined value for expedience and simplicitly; we expect
  // that the types are consistent.
  if (domain !== undefined) {
    if (isOrdinal(domain)) return asOrdinalType(kind);
    if (isTemporal(domain)) return "utc";
    return "linear";
  }

  // If any channel is ordinal or temporal, it takes priority.
  const values = channels.map(({value}) => value).filter(value => value !== undefined);
  if (values.some(isOrdinal)) return asOrdinalType(kind);
  if (values.some(isTemporal)) return "utc";
  return "linear";
}

// Positional scales default to a point scale instead of an ordinal scale.
function asOrdinalType(kind) {
  switch (kind) {
    case position: return "point";
    case color: return ordinalImplicit;
    default: return "ordinal";
  }
}

function isAll(domain, channels, is) {
  return domain !== undefined
    ? isFirst(domain, is) && isEvery(domain, is)
    : channels.some(({value}) => value !== undefined && isFirst(value, is))
      && channels.every(({value}) => value === undefined || isEvery(value, is));
}

export function isTemporalScale({type}) {
  return type === "time" || type === "utc";
}

export function isOrdinalScale({type}) {
  return type === "ordinal" || type === "point" || type === "band" || type === ordinalImplicit;
}

function isThresholdScale({type}) {
  return type === "threshold";
}

function isBandScale({type}) {
  return type === "point" || type === "band";
}

export function isDivergingScale({type}) {
  return /^diverging($|-)/.test(type);
}

// If the domain is undefined, we assume an identity scale.
export function scaleOrder({range, domain = range}) {
  return Math.sign(order(domain)) * Math.sign(order(range));
}

// Certain marks have special behavior if a scale is collapsed, i.e. if the
// domain is degenerate and represents only a single value such as [3, 3]; for
// example, a rect will span the full extent of the chart along a collapsed
// dimension (whereas a dot will simply be drawn in the center).
export function isCollapsed(scale) {
  const domain = scale.domain();
  const value = scale(domain[0]);
  for (let i = 1, n = domain.length; i < n; ++i) {
    if (scale(domain[i]) - value) {
      return false;
    }
  }
  return true;
}

// Mutates channel.value!
function coerceType(channels, options, coerce, type) {
  for (const c of channels) c.value = coerceArray(c.value, coerce, type);
  return {...options, domain: coerceArray(options.domain, coerce, type)};
}

function coerceArray(array, coerce, type = Array) {
  if (array !== undefined) return type.from(array, coerce);
}

// Unlike Mark’s number, here we want to convert null and undefined to NaN,
// since the result will be stored in a Float64Array and we don’t want null to
// be coerced to zero.
export function coerceNumber(x) {
  return x == null ? NaN : +x;
}

// When coercing strings to dates, we only want to allow the ISO 8601 format
// since the built-in string parsing of the Date constructor varies across
// browsers. (In the future, this could be made more liberal if desired, though
// it is still generally preferable to do date parsing yourself explicitly,
// rather than rely on Plot.) Any non-string values are coerced to number first
// and treated as milliseconds since UNIX epoch.
export function coerceDate(x) {
  return x instanceof Date && !isNaN(x) ? x
    : typeof x === "string" ? isoParse(x)
    : x == null || isNaN(x = +x) ? undefined
    : new Date(x);
}

export function scale(options = {}) {
  let scale;
  for (const key in options) {
    if (!registry.has(key)) continue; // ignore unknown properties
    if (!isScaleOptions(options[key])) continue; // e.g., ignore {color: "red"}
    if (scale !== undefined) throw new Error("ambiguous scale definition; multiple scales found");
    scale = exposeScale(normalizeScale(key, options[key]));
  }
  if (scale === undefined) throw new Error("invalid scale definition; no scale found");
  return scale;
}

export function exposeScales(scaleDescriptors) {
  return key => {
    if (!registry.has(key = `${key}`)) throw new Error(`unknown scale: ${key}`);
    return key in scaleDescriptors ? exposeScale(scaleDescriptors[key]) : undefined;
  };
}

function exposeScale({
  scale,
  type,
  domain,
  range,
  label,
  interpolate,
  transform,
  percent,
  pivot
}) {
  if (type === "identity") return {type: "identity", apply: d => d, invert: d => d};
  const unknown = scale.unknown ? scale.unknown() : undefined;
  return {
    type,
    domain: Array.from(domain), // defensive copy
    ...range !== undefined && {range: Array.from(range)}, // defensive copy
    ...transform !== undefined && {transform},
    ...percent && {percent}, // only exposed if truthy
    ...label !== undefined && {label},
    ...unknown !== undefined && {unknown},

    // quantitative
    ...interpolate !== undefined && {interpolate},
    ...scale.clamp && {clamp: scale.clamp()},

    // diverging (always asymmetric; we never want to apply the symmetric transform twice)
    ...pivot !== undefined && {pivot, symmetric: false},

    // log, diverging-log
    ...scale.base && {base: scale.base()},

    // pow, diverging-pow
    ...scale.exponent && {exponent: scale.exponent()},

    // symlog, diverging-symlog
    ...scale.constant && {constant: scale.constant()},

    // band, point
    ...scale.align && {align: scale.align(), round: scale.round()},
    ...scale.padding && (scale.paddingInner ? {paddingInner: scale.paddingInner(), paddingOuter: scale.paddingOuter()} : {padding: scale.padding()}),
    ...scale.bandwidth && {bandwidth: scale.bandwidth(), step: scale.step()},

    // utilities
    apply: t => scale(t),
    ...scale.invert && {invert: t => scale.invert(t)}
  };
}<|MERGE_RESOLUTION|>--- conflicted
+++ resolved
@@ -24,7 +24,6 @@
   const scales = {};
   for (const [key, channels] of channelsByScale) {
     const scaleOptions = options[key];
-<<<<<<< HEAD
     const scale = Scale(key, channels, {
       round: registry.get(key) === position ? round : undefined, // only for position
       nice,
@@ -45,7 +44,7 @@
         insetLeft = inset !== undefined ? inset : key === "x" ? globalInsetLeft : 0 // not fx
       } = scaleOptions || {};
       if (transform == null) transform = undefined;
-      else if (typeof transform !== "function") throw new Error("invalid scale transform");
+      else if (typeof transform !== "function") throw new Error(`invalid scale transform; not a function`);
       scale.percent = !!percent;
       scale.transform = transform;
       if (key === "x" || key === "fx") {
@@ -54,40 +53,6 @@
       } else if (key === "y" || key === "fy") {
         scale.insetTop = +insetTop;
         scale.insetBottom = +insetBottom;
-=======
-    if (scaleChannels || scaleOptions) {
-      const scale = Scale(key, scaleChannels, {
-        round: registry.get(key) === position ? round : undefined, // only for position
-        nice,
-        clamp,
-        align,
-        padding,
-        ...scaleOptions
-      });
-      if (scale) {
-        // populate generic scale options (percent, transform, insets)
-        let {
-          percent,
-          transform,
-          inset,
-          insetTop = inset !== undefined ? inset : key === "y" ? globalInsetTop : 0, // not fy
-          insetRight = inset !== undefined ? inset : key === "x" ? globalInsetRight : 0, // not fx
-          insetBottom = inset !== undefined ? inset : key === "y" ? globalInsetBottom : 0, // not fy
-          insetLeft = inset !== undefined ? inset : key === "x" ? globalInsetLeft : 0 // not fx
-        } = scaleOptions || {};
-        if (transform == null) transform = undefined;
-        else if (typeof transform !== "function") throw new Error(`invalid scale transform; not a function`);
-        scale.percent = !!percent;
-        scale.transform = transform;
-        if (key === "x" || key === "fx") {
-          scale.insetLeft = +insetLeft;
-          scale.insetRight = +insetRight;
-        } else if (key === "y" || key === "fy") {
-          scale.insetTop = +insetTop;
-          scale.insetBottom = +insetBottom;
-        }
-        scales[key] = scale;
->>>>>>> 9990f46c
       }
       scales[key] = scale;
     }
