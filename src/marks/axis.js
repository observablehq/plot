import {InternSet, extent, format, utcFormat} from "d3";
import {formatDefault} from "../format.js";
import {marks} from "../mark.js";
import {radians} from "../math.js";
import {arrayify, constant, identity, keyword, number, range, valueof} from "../options.js";
import {isIterable, isNoneish, isTemporal, isInterval} from "../options.js";
import {maybeColorChannel, maybeNumberChannel, maybeRangeInterval} from "../options.js";
import {inferScaleOrder} from "../scales.js";
import {offset} from "../style.js";
import {generalizeTimeInterval, inferTimeFormat, intervalDuration} from "../time.js";
import {initializer} from "../transforms/basic.js";
import {warn} from "../warnings.js";
import {ruleX, ruleY} from "./rule.js";
import {text, textX, textY} from "./text.js";
import {vectorX, vectorY} from "./vector.js";

function maybeData(data, options) {
  if (arguments.length < 2 && !isIterable(data)) (options = data), (data = null);
  if (options === undefined) options = {};
  return [data, options];
}

function maybeAnchor({anchor} = {}, anchors) {
  return anchor === undefined ? anchors[0] : keyword(anchor, "anchor", anchors);
}

function anchorY(options) {
  return maybeAnchor(options, ["left", "right"]);
}

function anchorFy(options) {
  return maybeAnchor(options, ["right", "left"]);
}

function anchorX(options) {
  return maybeAnchor(options, ["bottom", "top"]);
}

function anchorFx(options) {
  return maybeAnchor(options, ["top", "bottom"]);
}

export function axisY() {
  const [data, options] = maybeData(...arguments);
  return axisKy("y", anchorY(options), data, options);
}

export function axisFy() {
  const [data, options] = maybeData(...arguments);
  return axisKy("fy", anchorFy(options), data, options);
}

export function axisX() {
  const [data, options] = maybeData(...arguments);
  return axisKx("x", anchorX(options), data, options);
}

export function axisFx() {
  const [data, options] = maybeData(...arguments);
  return axisKx("fx", anchorFx(options), data, options);
}

function axisKy(
  k,
  anchor,
  data,
  {
    color = "currentColor",
    opacity = 1,
    stroke = color,
    strokeOpacity = opacity,
    strokeWidth = 1,
    fill = color,
    fillOpacity = opacity,
    textAnchor,
    textStroke,
    textStrokeOpacity,
    textStrokeWidth,
    tickSize = k === "y" ? 6 : 0,
    tickPadding,
    tickRotate,
    x,
    margin,
    marginTop = margin === undefined ? 20 : margin,
    marginRight,
    marginBottom = margin === undefined ? 20 : margin,
    marginLeft,
    label,
    labelAnchor,
    labelArrow,
    labelOffset,
    ariaLabel = `${k}-axis`,
    ...options
  }
) {
  tickSize = number(tickSize);
  tickPadding = number(tickPadding);
  tickRotate = number(tickRotate);
  if (labelAnchor !== undefined) labelAnchor = keyword(labelAnchor, "labelAnchor", ["center", "top", "bottom"]);
  labelArrow = maybeLabelArrow(labelArrow);
  const autoMarginRight = margin === undefined &&
    marginRight === undefined &&
    anchor === "right" &&
    x == null && {scale: k, labelAnchor, label};
  marginRight ??= margin === undefined ? (anchor === "right" ? 40 : 0) : margin;
  const autoMarginLeft = margin === undefined &&
    marginLeft === undefined &&
    anchor === "left" &&
    x == null && {scale: k, labelAnchor, label};
  marginLeft ??= margin === undefined ? (anchor === "left" ? 40 : 0) : margin;
  return marks(
    tickSize && !isNoneish(stroke)
      ? axisTickKy(k, anchor, data, {
          stroke,
          strokeOpacity,
          strokeWidth,
          tickSize,
          tickPadding,
          tickRotate,
          x,
          ariaLabel,
          ...options
        })
      : null,
    !isNoneish(fill)
      ? axisTextKy(k, anchor, data, {
          fill,
          fillOpacity,
          stroke: textStroke,
          strokeOpacity: textStrokeOpacity,
          strokeWidth: textStrokeWidth,
          textAnchor,
          tickSize,
          tickPadding,
          tickRotate,
          x,
          marginTop,
          marginRight,
          marginBottom,
          marginLeft,
<<<<<<< HEAD
          autoMarginRight,
          autoMarginLeft,
=======
          ariaLabel,
>>>>>>> 90a56897
          ...options
        })
      : null,
    !isNoneish(fill) && label !== null
      ? text(
          [],
          labelOptions({fill, fillOpacity, ...options}, function (data, facets, channels, scales, dimensions) {
            const scale = scales[k];
            const {marginTop, marginRight, marginBottom, marginLeft} = (k === "y" && dimensions.inset) || dimensions;
            const cla = labelAnchor ?? (scale.bandwidth ? "center" : "top");
            const clo = labelOffset ?? (anchor === "right" ? marginRight : marginLeft) - 3;
            if (cla === "center") {
              this.textAnchor = undefined; // middle
              this.lineAnchor = anchor === "right" ? "bottom" : "top";
              this.frameAnchor = anchor;
              this.rotate = -90;
            } else {
              this.textAnchor = anchor === "right" ? "end" : "start";
              this.lineAnchor = cla;
              this.frameAnchor = `${cla}-${anchor}`;
              this.rotate = 0;
            }
            this.dy = cla === "top" ? 3 - marginTop : cla === "bottom" ? marginBottom - 3 : 0;
            this.dx = anchor === "right" ? clo : -clo;
            this.ariaLabel = `${ariaLabel} label`;
            return {
              facets: [[0]],
              channels: {text: {value: [formatAxisLabel(k, scale, {anchor, label, labelAnchor: cla, labelArrow})]}}
            };
          })
        )
      : null
  );
}

function axisKx(
  k,
  anchor,
  data,
  {
    color = "currentColor",
    opacity = 1,
    stroke = color,
    strokeOpacity = opacity,
    strokeWidth = 1,
    fill = color,
    fillOpacity = opacity,
    textAnchor,
    textStroke,
    textStrokeOpacity,
    textStrokeWidth,
    tickSize = k === "x" ? 6 : 0,
    tickPadding,
    tickRotate,
    y,
    margin,
    marginTop,
    marginRight = margin === undefined ? 20 : margin,
    marginBottom,
    marginLeft = margin === undefined ? 20 : margin,
    label,
    labelAnchor,
    labelArrow,
    labelOffset,
    ariaLabel = `${k}-axis`,
    ...options
  }
) {
  tickSize = number(tickSize);
  tickPadding = number(tickPadding);
  tickRotate = number(tickRotate);
  if (labelAnchor !== undefined) labelAnchor = keyword(labelAnchor, "labelAnchor", ["center", "left", "right"]);
  labelArrow = maybeLabelArrow(labelArrow);
  const autoMarginTop = margin === undefined &&
    marginTop === undefined &&
    anchor === "top" &&
    y == null && {scale: k, labelAnchor, label};
  marginTop ??= margin === undefined ? (anchor === "top" ? 30 : 0) : margin;
  const autoMarginBottom = margin === undefined &&
    marginBottom === undefined &&
    anchor === "bottom" &&
    y == null && {scale: k, labelAnchor, label};
  marginBottom ??= margin === undefined ? (anchor === "bottom" ? 30 : 0) : margin;
  return marks(
    tickSize && !isNoneish(stroke)
      ? axisTickKx(k, anchor, data, {
          stroke,
          strokeOpacity,
          strokeWidth,
          tickSize,
          tickPadding,
          tickRotate,
          y,
          ariaLabel,
          ...options
        })
      : null,
    !isNoneish(fill)
      ? axisTextKx(k, anchor, data, {
          fill,
          fillOpacity,
          stroke: textStroke,
          strokeOpacity: textStrokeOpacity,
          strokeWidth: textStrokeWidth,
          textAnchor,
          tickSize,
          tickPadding,
          tickRotate,
          y,
          marginTop,
          marginRight,
          marginBottom,
          marginLeft,
<<<<<<< HEAD
          autoMarginTop,
          autoMarginBottom,
=======
          ariaLabel,
>>>>>>> 90a56897
          ...options
        })
      : null,
    !isNoneish(fill) && label !== null
      ? text(
          [],
          labelOptions({fill, fillOpacity, ...options}, function (data, facets, channels, scales, dimensions) {
            const scale = scales[k];
            const {marginTop, marginRight, marginBottom, marginLeft} = (k === "x" && dimensions.inset) || dimensions;
            const cla = labelAnchor ?? (scale.bandwidth ? "center" : "right");
            const clo = labelOffset ?? (anchor === "top" ? marginTop : marginBottom) - 3;
            if (cla === "center") {
              this.frameAnchor = anchor;
              this.textAnchor = undefined; // middle
            } else {
              this.frameAnchor = `${anchor}-${cla}`;
              this.textAnchor = cla === "right" ? "end" : "start";
            }
            this.lineAnchor = anchor;
            this.dy = anchor === "top" ? -clo : clo;
            this.dx = cla === "right" ? marginRight - 3 : cla === "left" ? 3 - marginLeft : 0;
            this.ariaLabel = `${ariaLabel} label`;
            return {
              facets: [[0]],
              channels: {text: {value: [formatAxisLabel(k, scale, {anchor, label, labelAnchor: cla, labelArrow})]}}
            };
          })
        )
      : null
  );
}

function axisTickKy(
  k,
  anchor,
  data,
  {
    strokeWidth = 1,
    strokeLinecap = null,
    strokeLinejoin = null,
    facetAnchor = anchor + (k === "y" ? "-empty" : ""),
    frameAnchor = anchor,
    tickSize,
    inset = 0,
    insetLeft = inset,
    insetRight = inset,
    dx = 0,
    y = k === "y" ? undefined : null,
    ariaLabel,
    ...options
  }
) {
  return axisMark(
    vectorY,
    k,
    data,
    {
      ariaLabel: `${ariaLabel} tick`,
      ariaHidden: true
    },
    {
      strokeWidth,
      strokeLinecap,
      strokeLinejoin,
      facetAnchor,
      frameAnchor,
      y,
      ...options,
      dx: anchor === "left" ? +dx - offset + +insetLeft : +dx + offset - insetRight,
      anchor: "start",
      length: tickSize,
      shape: anchor === "left" ? shapeTickLeft : shapeTickRight
    }
  );
}

function axisTickKx(
  k,
  anchor,
  data,
  {
    strokeWidth = 1,
    strokeLinecap = null,
    strokeLinejoin = null,
    facetAnchor = anchor + (k === "x" ? "-empty" : ""),
    frameAnchor = anchor,
    tickSize,
    inset = 0,
    insetTop = inset,
    insetBottom = inset,
    dy = 0,
    x = k === "x" ? undefined : null,
    ariaLabel,
    ...options
  }
) {
  return axisMark(
    vectorX,
    k,
    data,
    {
      ariaLabel: `${ariaLabel} tick`,
      ariaHidden: true
    },
    {
      strokeWidth,
      strokeLinejoin,
      strokeLinecap,
      facetAnchor,
      frameAnchor,
      x,
      ...options,
      dy: anchor === "bottom" ? +dy - offset - insetBottom : +dy + offset + +insetTop,
      anchor: "start",
      length: tickSize,
      shape: anchor === "bottom" ? shapeTickBottom : shapeTickTop
    }
  );
}

function axisTextKy(
  k,
  anchor,
  data,
  {
    facetAnchor = anchor + (k === "y" ? "-empty" : ""),
    frameAnchor = anchor,
    tickSize,
    tickRotate = 0,
    tickPadding = Math.max(3, 9 - tickSize) + (Math.abs(tickRotate) > 60 ? 4 * Math.cos(tickRotate * radians) : 0),
    text,
    textAnchor = Math.abs(tickRotate) > 60 ? "middle" : anchor === "left" ? "end" : "start",
    lineAnchor = tickRotate > 60 ? "top" : tickRotate < -60 ? "bottom" : "middle",
    fontVariant,
    inset = 0,
    insetLeft = inset,
    insetRight = inset,
    dx = 0,
    ariaLabel,
    y = k === "y" ? undefined : null,
    ...options
  }
) {
  return axisMark(
    textY,
    k,
    data,
    {ariaLabel: `${ariaLabel} tick label`},
    {
      facetAnchor,
      frameAnchor,
      text,
      textAnchor,
      lineAnchor,
      fontVariant,
      rotate: tickRotate,
      y,
      ...options,
      dx: anchor === "left" ? +dx - tickSize - tickPadding + +insetLeft : +dx + +tickSize + +tickPadding - insetRight
    },
    function (scale, data, ticks, tickFormat, channels) {
      if (fontVariant === undefined) this.fontVariant = inferFontVariant(scale);
      if (text === undefined) channels.text = inferTextChannel(scale, data, ticks, tickFormat, anchor);
    }
  );
}

function axisTextKx(
  k,
  anchor,
  data,
  {
    facetAnchor = anchor + (k === "x" ? "-empty" : ""),
    frameAnchor = anchor,
    tickSize,
    tickRotate = 0,
    tickPadding = Math.max(3, 9 - tickSize) + (Math.abs(tickRotate) >= 10 ? 4 * Math.cos(tickRotate * radians) : 0),
    text,
    textAnchor = Math.abs(tickRotate) >= 10 ? ((tickRotate < 0) ^ (anchor === "bottom") ? "start" : "end") : "middle",
    lineAnchor = Math.abs(tickRotate) >= 10 ? "middle" : anchor === "bottom" ? "top" : "bottom",
    fontVariant,
    inset = 0,
    insetTop = inset,
    insetBottom = inset,
    dy = 0,
    x = k === "x" ? undefined : null,
    ariaLabel,
    ...options
  }
) {
  return axisMark(
    textX,
    k,
    data,
    {ariaLabel: `${ariaLabel} tick label`},
    {
      facetAnchor,
      frameAnchor,
      text: text === undefined ? null : text,
      textAnchor,
      lineAnchor,
      fontVariant,
      rotate: tickRotate,
      x,
      ...options,
      dy: anchor === "bottom" ? +dy + +tickSize + +tickPadding - insetBottom : +dy - tickSize - tickPadding + +insetTop
    },
    function (scale, data, ticks, tickFormat, channels) {
      if (fontVariant === undefined) this.fontVariant = inferFontVariant(scale);
      if (text === undefined) channels.text = inferTextChannel(scale, data, ticks, tickFormat, anchor);
    }
  );
}

export function gridY() {
  const [data, options] = maybeData(...arguments);
  return gridKy("y", anchorY(options), data, options);
}

export function gridFy() {
  const [data, options] = maybeData(...arguments);
  return gridKy("fy", anchorFy(options), data, options);
}

export function gridX() {
  const [data, options] = maybeData(...arguments);
  return gridKx("x", anchorX(options), data, options);
}

export function gridFx() {
  const [data, options] = maybeData(...arguments);
  return gridKx("fx", anchorFx(options), data, options);
}

function gridKy(
  k,
  anchor,
  data,
  {
    y = k === "y" ? undefined : null,
    x = null,
    x1 = anchor === "left" ? x : null,
    x2 = anchor === "right" ? x : null,
    ariaLabel = `${k}-grid`,
    ariaHidden = true,
    ...options
  }
) {
  return axisMark(ruleY, k, data, {ariaLabel, ariaHidden}, {y, x1, x2, ...gridDefaults(options)});
}

function gridKx(
  k,
  anchor,
  data,
  {
    x = k === "x" ? undefined : null,
    y = null,
    y1 = anchor === "top" ? y : null,
    y2 = anchor === "bottom" ? y : null,
    ariaLabel = `${k}-grid`,
    ariaHidden = true,
    ...options
  }
) {
  return axisMark(ruleX, k, data, {ariaLabel, ariaHidden}, {x, y1, y2, ...gridDefaults(options)});
}

function gridDefaults({
  color = "currentColor",
  opacity = 0.1,
  stroke = color,
  strokeOpacity = opacity,
  strokeWidth = 1,
  ...options
}) {
  return {stroke, strokeOpacity, strokeWidth, ...options};
}

function labelOptions(
  {
    fill,
    fillOpacity,
    fontFamily,
    fontSize,
    fontStyle,
    fontVariant,
    fontWeight,
    monospace,
    pointerEvents,
    shapeRendering,
    clip = false
  },
  initializer
) {
  // Only propagate these options if constant.
  [, fill] = maybeColorChannel(fill);
  [, fillOpacity] = maybeNumberChannel(fillOpacity);
  return {
    facet: "super",
    x: null,
    y: null,
    fill,
    fillOpacity,
    fontFamily,
    fontSize,
    fontStyle,
    fontVariant,
    fontWeight,
    monospace,
    pointerEvents,
    shapeRendering,
    clip,
    initializer
  };
}

function axisMark(mark, k, data, properties, options, initialize) {
  let channels;

  function axisInitializer(data, facets, _channels, scales, dimensions, context) {
    const initializeFacets = data == null && (k === "fx" || k === "fy");
    const {[k]: scale} = scales;
    if (!scale) throw new Error(`missing scale: ${k}`);
    const domain = scale.domain();
    let {interval, ticks, tickFormat, tickSpacing = k === "x" ? 80 : 35} = options;
    // For a scale with a temporal domain, also allow the ticks to be specified
    // as a string which is promoted to a time interval. In the case of ordinal
    // scales, the interval is interpreted as UTC.
    if (typeof ticks === "string" && hasTemporalDomain(scale)) (interval = ticks), (ticks = undefined);
    // The interval axis option is an alternative method of specifying ticks;
    // for example, for a numeric scale, ticks = 5 means “about 5 ticks” whereas
    // interval = 5 means “ticks every 5 units”. (This is not to be confused
    // with the interval scale option, which affects the scale’s behavior!)
    // Lastly use the tickSpacing option to infer the desired tick count.
    if (ticks === undefined) ticks = maybeRangeInterval(interval, scale.type) ?? inferTickCount(scale, tickSpacing);
    if (data == null) {
      if (isIterable(ticks)) {
        // Use explicit ticks, if specified.
        data = arrayify(ticks);
      } else if (isInterval(ticks)) {
        // Use the tick interval, if specified.
        data = inclusiveRange(ticks, ...extent(domain));
      } else if (scale.interval) {
        // If the scale interval is a standard time interval such as "day", we
        // may be able to generalize the scale interval it to a larger aligned
        // time interval to create the desired number of ticks.
        let interval = scale.interval;
        if (scale.ticks) {
          const [min, max] = extent(domain);
          const n = (max - min) / interval[intervalDuration]; // current tick count
          // We don’t explicitly check that given interval is a time interval;
          // in that case the generalized interval will be undefined, just like
          // a nonstandard interval. TODO Generalize integer intervals, too.
          interval = generalizeTimeInterval(interval, n / ticks) ?? interval;
          data = inclusiveRange(interval, min, max);
        } else {
          data = domain;
          const n = data.length; // current tick count
          interval = generalizeTimeInterval(interval, n / ticks) ?? interval;
          if (interval !== scale.interval) data = inclusiveRange(interval, ...extent(data));
        }
        if (interval === scale.interval) {
          // If we weren’t able to generalize the scale’s interval, compute the
          // positive number n such that taking every nth value from the scale’s
          // domain produces as close as possible to the desired number of
          // ticks. For example, if the domain has 100 values and 5 ticks are
          // desired, n = 20.
          const n = Math.round(data.length / ticks);
          if (n > 1) data = data.filter((d, i) => i % n === 0);
        }
      } else if (scale.ticks) {
        data = scale.ticks(ticks);
      } else {
        // For ordinal scales, the domain will already be generated using the
        // scale’s interval, if any.
        data = domain;
      }
      if (!scale.ticks && data.length && data !== domain) {
        // For ordinal scales, intersect the ticks with the scale domain since
        // the scale is only defined on its domain. If all of the ticks are
        // removed, then warn that the ticks and scale domain may be misaligned
        // (e.g., "year" ticks and "4 weeks" interval).
        const domainSet = new InternSet(domain);
        data = data.filter((d) => domainSet.has(d));
        if (!data.length) warn(`Warning: the ${k}-axis ticks appear to not align with the scale domain, resulting in no ticks. Try different ticks?`); // prettier-ignore
      }
      if (k === "y" || k === "x") {
        facets = [range(data)];
      } else {
        channels[k] = {scale: k, value: identity};
      }
    }
    initialize?.call(this, scale, data, ticks, tickFormat, channels);
    const initializedChannels = Object.fromEntries(
      Object.entries(channels).map(([name, channel]) => {
        return [name, {...channel, value: valueof(data, channel.value)}];
      })
    );
    if (initializeFacets) facets = context.filterFacets(data, initializedChannels);
    return {data, facets, channels: initializedChannels};
  }

  // Apply any basic initializers after the axis initializer computes the ticks.
  const basicInitializer = initializer(options).initializer;
  const m = mark(data, initializer({...options, initializer: axisInitializer}, basicInitializer));
  if (data == null) {
    channels = m.channels;
    m.channels = {};
  } else {
    channels = {};
  }
  if (properties !== undefined) Object.assign(m, properties);
  m.autoMarginLeft = options.autoMarginLeft;
  m.autoMarginTop = options.autoMarginTop;
  m.autoMarginRight = options.autoMarginRight;
  m.autoMarginBottom = options.autoMarginBottom;
  m.autoMarginLeft = options.autoMarginLeft;
  if (m.clip === undefined) m.clip = false; // don’t clip axes by default
  return m;
}

function inferTickCount(scale, tickSpacing) {
  const [min, max] = extent(scale.range());
  return (max - min) / tickSpacing;
}

function inferTextChannel(scale, data, ticks, tickFormat, anchor) {
  return {value: inferTickFormat(scale, data, ticks, tickFormat, anchor)};
}

// D3’s ordinal scales simply use toString by default, but if the ordinal scale
// domain (or ticks) are numbers or dates (say because we’re applying a time
// interval to the ordinal scale), we want Plot’s default formatter. And for
// time ticks, we want to use the multi-line time format (e.g., Jan 26) if
// possible, or the default ISO format (2014-01-26). TODO We need a better way
// to infer whether the ordinal scale is UTC or local time.
export function inferTickFormat(scale, data, ticks, tickFormat, anchor) {
  return typeof tickFormat === "function" && !(scale.type === "log" && scale.tickFormat)
    ? tickFormat
    : tickFormat === undefined && data && isTemporal(data)
    ? inferTimeFormat(scale.type, data, anchor) ?? formatDefault
    : scale.tickFormat
    ? scale.tickFormat(typeof ticks === "number" ? ticks : null, tickFormat)
    : typeof tickFormat === "string" && scale.domain().length > 0
    ? (isTemporal(scale.domain()) ? utcFormat : format)(tickFormat)
    : tickFormat === undefined
    ? formatDefault
    : constant(tickFormat);
}

function inclusiveRange(interval, min, max) {
  return interval.range(min, interval.offset(interval.floor(max)));
}

const shapeTickBottom = {
  draw(context, l) {
    context.moveTo(0, 0);
    context.lineTo(0, l);
  }
};

const shapeTickTop = {
  draw(context, l) {
    context.moveTo(0, 0);
    context.lineTo(0, -l);
  }
};

const shapeTickLeft = {
  draw(context, l) {
    context.moveTo(0, 0);
    context.lineTo(-l, 0);
  }
};

const shapeTickRight = {
  draw(context, l) {
    context.moveTo(0, 0);
    context.lineTo(l, 0);
  }
};

// TODO Unify this with the other inferFontVariant; here we only have a scale
// function rather than a scale descriptor.
function inferFontVariant(scale) {
  return scale.bandwidth && !scale.interval ? undefined : "tabular-nums";
}

// Takes the scale label, and if this is not an ordinal scale and the label was
// inferred from an associated channel, adds an orientation-appropriate arrow.
export function formatAxisLabel(k, scale, {anchor, label = scale.label, labelAnchor, labelArrow} = {}) {
  if (label == null || (label.inferred && hasTemporalDomain(scale) && /^(date|time|year)$/i.test(label))) return;
  label = String(label); // coerce to a string after checking if inferred
  if (labelArrow === "auto") labelArrow = (!scale.bandwidth || scale.interval) && !/[↑↓→←]/.test(label);
  if (!labelArrow) return label;
  if (labelArrow === true) {
    const order = inferScaleOrder(scale);
    if (order)
      labelArrow =
        /x$/.test(k) || labelAnchor === "center"
          ? /x$/.test(k) === order < 0
            ? "left"
            : "right"
          : order < 0
          ? "up"
          : "down";
  }
  switch (labelArrow) {
    case "left":
      return `← ${label}`;
    case "right":
      return `${label} →`;
    case "up":
      return anchor === "right" ? `${label} ↑` : `↑ ${label}`;
    case "down":
      return anchor === "right" ? `${label} ↓` : `↓ ${label}`;
  }
  return label;
}

function maybeLabelArrow(labelArrow = "auto") {
  return isNoneish(labelArrow)
    ? false
    : typeof labelArrow === "boolean"
    ? labelArrow
    : keyword(labelArrow, "labelArrow", ["auto", "up", "right", "down", "left"]);
}

function hasTemporalDomain(scale) {
  return isTemporal(scale.domain());
}<|MERGE_RESOLUTION|>--- conflicted
+++ resolved
@@ -138,12 +138,9 @@
           marginRight,
           marginBottom,
           marginLeft,
-<<<<<<< HEAD
           autoMarginRight,
           autoMarginLeft,
-=======
           ariaLabel,
->>>>>>> 90a56897
           ...options
         })
       : null,
@@ -257,12 +254,9 @@
           marginRight,
           marginBottom,
           marginLeft,
-<<<<<<< HEAD
           autoMarginTop,
           autoMarginBottom,
-=======
           ariaLabel,
->>>>>>> 90a56897
           ...options
         })
       : null,
