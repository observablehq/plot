import {extent, namespaces} from "d3";
import {valueObject} from "../channel.js";
import {create} from "../context.js";
import {composeRender} from "../mark.js";
import {hasXY, identity, indexOf, isObject} from "../options.js";
import {applyChannelStyles, applyDirectStyles, applyIndirectStyles, getPatternId} from "../style.js";
import {template} from "../template.js";
import {initializer} from "../transforms/basic.js";
import {maybeIdentityX, maybeIdentityY} from "../transforms/identity.js";
import {maybeIntervalX, maybeIntervalY} from "../transforms/interval.js";
import {maybeStackX, maybeStackY} from "../transforms/stack.js";
import {BarX, BarY} from "./bar.js";

const waffleDefaults = {
  ariaLabel: "waffle"
};

export class WaffleX extends BarX {
  constructor(data, {unit = 1, gap = 1, round, multiple, ...options} = {}) {
    super(data, wafflePolygon("x", options), waffleDefaults);
    this.unit = Math.max(0, unit);
    this.gap = +gap;
    this.round = maybeRound(round);
    this.multiple = maybeMultiple(multiple);
  }
}

export class WaffleY extends BarY {
  constructor(data, {unit = 1, gap = 1, round, multiple, ...options} = {}) {
    super(data, wafflePolygon("y", options), waffleDefaults);
    this.unit = Math.max(0, unit);
    this.gap = +gap;
    this.round = maybeRound(round);
    this.multiple = maybeMultiple(multiple);
  }
}

function wafflePolygon(y, options) {
  const x = y === "y" ? "x" : "y";
  const y1 = `${y}1`;
  const y2 = `${y}2`;
  return initializer(waffleRender(options), function (data, facets, channels, scales, dimensions) {
    const {round, unit} = this;
    const Y1 = channels[y1].value;
    const Y2 = channels[y2].value;

    // We might not use all the available bandwidth if the cells don’t fit evenly.
    const xy = valueObject({...(x in channels && {[x]: channels[x]}), [y1]: channels[y1], [y2]: channels[y2]}, scales);
    const barwidth = this[y === "y" ? "_width" : "_height"](scales, xy, dimensions);
    const barx = this[y === "y" ? "_x" : "_y"](scales, xy, dimensions);

    // The length of a unit along y in pixels.
    const scale = unit * scaleof(scales.scales[y]);

    // The number of cells on each row (or column) of the waffle.
    const {multiple = Math.max(1, Math.floor(Math.sqrt(barwidth / scale)))} = this;

    // The outer size of each square cell, in pixels, including the gap.
    const cx = Math.min(barwidth / multiple, scale * multiple);
    const cy = scale * multiple;

    // The reference position.
    const tx = (barwidth - multiple * cx) / 2;
    const x0 = typeof barx === "function" ? (i) => barx(i) + tx : barx + tx;
    const y0 = scales[y](0);

<<<<<<< HEAD
    // Create a base pattern with shared attributes for cloning.
    const patternId = getPatternId();
    const basePattern = document.createElementNS(namespaces.svg, "pattern");
    basePattern.setAttribute("width", y === "y" ? cx : cy);
    basePattern.setAttribute("height", y === "y" ? cy : cx);
    basePattern.setAttribute("patternUnits", "userSpaceOnUse");
    const basePatternRect = basePattern.appendChild(document.createElementNS(namespaces.svg, "rect"));
    basePatternRect.setAttribute("x", gap / 2);
    basePatternRect.setAttribute("y", gap / 2);
    basePatternRect.setAttribute("width", (y === "y" ? cx : cy) - gap);
    basePatternRect.setAttribute("height", (y === "y" ? cy : cx) - gap);
    if (rx != null) basePatternRect.setAttribute("rx", rx);
    if (ry != null) basePatternRect.setAttribute("ry", ry);

    return create("svg:g", context)
      .call(applyIndirectStyles, this, dimensions, context)
      .call(this._transform, this, scales)
      .call((g) =>
        g
          .selectAll()
          .data(index)
          .enter()
          .append(() => basePattern.cloneNode(true))
          .attr("id", (i) => `${patternId}-${i}`)
          .select("rect")
          .call(applyDirectStyles, this)
          .call(applyChannelStyles, this, visualValues)
      )
      .call((g) =>
        g
          .selectAll()
          .data(index)
          .enter()
          .append("path")
          .attr("transform", y === "y" ? template`translate(${x0},${y0})` : template`translate(${y0},${x0})`)
          .attr(
            "d",
            (i) =>
              `M${wafflePoints(round(Y1[i] / unit), round(Y2[i] / unit), multiple)
                .map(transform)
                .join("L")}Z`
          )
          .attr("fill", (i) => `url(#${patternId}-${i})`)
          .attr("stroke", this.stroke == null ? null : "none")
          .call(applyChannelStyles, this, {ariaLabel, href, title})
      )
      .node();
=======
    // TODO insets?
    const transform = y === "y" ? ([x, y]) => [x * cx, -y * cy] : ([x, y]) => [y * cy, x * cx];
    const mx = typeof x0 === "function" ? (i) => x0(i) - barwidth / 2 : () => x0;
    const [ix, iy] = y === "y" ? [0, 1] : [1, 0];

    const n = Y2.length;
    const P = new Array(n);
    const X = new Float64Array(n);
    const Y = new Float64Array(n);

    for (let i = 0; i < n; ++i) {
      P[i] = wafflePoints(round(Y1[i] / unit), round(Y2[i] / unit), multiple).map(transform);
      const c = P[i].pop(); // extract the transformed centroid
      X[i] = c[ix] + mx(i);
      Y[i] = c[iy] + y0;
    }

    return {
      channels: {
        polygon: {value: P, source: null, filter: null},
        [`c${x}`]: {value: [cx, x0], source: null, filter: null},
        [`c${y}`]: {value: [cy, y0], source: null, filter: null},
        [x]: {value: X, scale: null, source: null},
        [y1]: {value: Y, scale: null, source: channels[y1]},
        [y2]: {value: Y, scale: null, source: channels[y2]}
      }
    };
  });
}

function waffleRender({render, ...options}) {
  return {
    ...options,
    render: composeRender(render, function (index, scales, values, dimensions, context) {
      const {gap, rx, ry} = this;
      const {channels, ariaLabel, href, title, ...visualValues} = values;
      const {document} = context;
      const polygon = channels.polygon.value;
      const [cx, x0] = channels.cx.value;
      const [cy, y0] = channels.cy.value;

      // Create a base pattern with shared attributes for cloning.
      const patternId = getPatternId();
      const basePattern = document.createElementNS(namespaces.svg, "pattern");
      basePattern.setAttribute("width", cx);
      basePattern.setAttribute("height", cy);
      basePattern.setAttribute("patternUnits", "userSpaceOnUse");
      const basePatternRect = basePattern.appendChild(document.createElementNS(namespaces.svg, "rect"));
      basePatternRect.setAttribute("x", gap / 2);
      basePatternRect.setAttribute("y", gap / 2);
      basePatternRect.setAttribute("width", cx - gap);
      basePatternRect.setAttribute("height", cy - gap);
      if (rx != null) basePatternRect.setAttribute("rx", rx);
      if (ry != null) basePatternRect.setAttribute("ry", ry);

      return create("svg:g", context)
        .call(applyIndirectStyles, this, dimensions, context)
        .call(this._transform, this, scales)
        .call((g) =>
          g
            .selectAll()
            .data(index)
            .enter()
            .append(() => basePattern.cloneNode(true))
            .attr("id", (i) => `${patternId}-${i}`)
            .select("rect")
            .call(applyDirectStyles, this)
            .call(applyChannelStyles, this, visualValues)
        )
        .call((g) =>
          g
            .selectAll()
            .data(index)
            .enter()
            .append("path")
            .attr("transform", template`translate(${x0},${y0})`)
            .attr("d", (i) => `M${polygon[i].join("L")}Z`)
            .attr("fill", (i) => `url(#${patternId}-${i})`)
            .attr("stroke", this.stroke == null ? null : (i) => `url(#${patternId}-${i})`)
            .call(applyChannelStyles, this, {ariaLabel, href, title})
        )
        .node();
    })
>>>>>>> eb854199
  };
}

// A waffle is approximately a rectangular shape, but may have one or two corner
// cuts if the starting or ending value is not an even multiple of the number of
// columns (the width of the waffle in cells). We can represent any waffle by
// 8 points; below is a waffle of five columns representing the interval 2–11:
//
// 1-0
// |•7-------6
// |• • • • •|
// 2---3• • •|
//     4-----5
//
// Note that points 0 and 1 always have the same y-value, points 1 and 2 have
// the same x-value, and so on, so we don’t need to materialize the x- and y-
// values of all points. Also note that we can’t use the already-projected y-
// values because these assume that y-values are distributed linearly along y
// rather than wrapping around in columns.
//
// The corner points may be coincident. If the ending value is an even multiple
// of the number of columns, say representing the interval 2–10, then points 6,
// 7, and 0 are the same.
//
// 1-----0/7/6
// |• • • • •|
// 2---3• • •|
//     4-----5
//
// Likewise if the starting value is an even multiple, say representing the
// interval 0–10, points 2–4 are coincident.
//
// 1-----0/7/6
// |• • • • •|
// |• • • • •|
// 4/3/2-----5
//
// Waffles can also represent fractional intervals (e.g., 2.4–10.1). These
// require additional corner cuts, so the implementation below generates a few
// more points.
//
// The last point describes the centroid (used for pointing)
function wafflePoints(i1, i2, columns) {
  if (i2 < i1) return wafflePoints(i2, i1, columns); // ensure i1 <= i2
  if (i1 < 0) return wafflePointsOffset(i1, i2, columns, Math.ceil(-Math.min(i1, i2) / columns)); // ensure i1 >= 0
  const x1f = Math.floor(i1 % columns);
  const x1c = Math.ceil(i1 % columns);
  const x2f = Math.floor(i2 % columns);
  const x2c = Math.ceil(i2 % columns);
  const y1f = Math.floor(i1 / columns);
  const y1c = Math.ceil(i1 / columns);
  const y2f = Math.floor(i2 / columns);
  const y2c = Math.ceil(i2 / columns);
  const points = [];
  if (y2c > y1c) points.push([0, y1c]);
  points.push([x1f, y1c], [x1f, y1f + (i1 % 1)], [x1c, y1f + (i1 % 1)]);
  if (!(i1 % columns > columns - 1)) {
    points.push([x1c, y1f]);
    if (y2f > y1f) points.push([columns, y1f]);
  }
  if (y2f > y1f) points.push([columns, y2f]);
  points.push([x2c, y2f], [x2c, y2f + (i2 % 1)], [x2f, y2f + (i2 % 1)]);
  if (!(i2 % columns < 1)) {
    points.push([x2f, y2c]);
    if (y2c > y1c) points.push([0, y2c]);
  }
  points.push(waffleCentroid(i1, i2, columns));
  return points;
}

function wafflePointsOffset(i1, i2, columns, k) {
  return wafflePoints(i1 + k * columns, i2 + k * columns, columns).map(([x, y]) => [x, y - k]);
}

function waffleCentroid(i1, i2, columns) {
  const r = Math.floor(i2 / columns) - Math.floor(i1 / columns);
  return r === 0
    ? // Single row
      waffleRowCentroid(i1, i2, columns)
    : r === 1
    ? // Two incomplete rows; use the midpoint of their overlap if any, otherwise the larger row
      Math.floor(i2 % columns) > Math.ceil(i1 % columns)
      ? [(Math.floor(i2 % columns) + Math.ceil(i1 % columns)) / 2, Math.floor(i2 / columns)]
      : i2 % columns > columns - (i1 % columns)
      ? waffleRowCentroid(i2 - (i2 % columns), i2, columns)
      : waffleRowCentroid(i1, columns * Math.ceil(i1 / columns), columns)
    : // At least one full row; take the midpoint of all the rows that include the middle
      [columns / 2, (Math.round(i1 / columns) + Math.round(i2 / columns)) / 2];
}

function waffleRowCentroid(i1, i2, columns) {
  const c = Math.floor(i2) - Math.floor(i1);
  return c === 0
    ? // Single cell
      [Math.floor(i1 % columns) + 0.5, Math.floor(i1 / columns) + (((i1 + i2) / 2) % 1)]
    : c === 1
    ? // Two incomplete cells; use the overlap if large enough, otherwise use the largest
      (i2 % 1) - (i1 % 1) > 0.5
      ? [Math.ceil(i1 % columns), Math.floor(i2 / columns) + ((i1 % 1) + (i2 % 1)) / 2]
      : i2 % 1 > 1 - (i1 % 1)
      ? [Math.floor(i2 % columns) + 0.5, Math.floor(i2 / columns) + (i2 % 1) / 2]
      : [Math.floor(i1 % columns) + 0.5, Math.floor(i1 / columns) + (1 + (i1 % 1)) / 2]
    : // At least one full cell; take the midpoint
      [
        Math.ceil(i1 % columns) + Math.ceil(Math.floor(i2) - Math.ceil(i1)) / 2,
        Math.floor(i1 / columns) + (i2 >= 1 + i1 ? 0.5 : ((i1 + i2) / 2) % 1)
      ];
}

function maybeRound(round) {
  if (round === undefined || round === false) return Number;
  if (round === true) return Math.round;
  if (typeof round !== "function") throw new Error(`invalid round: ${round}`);
  return round;
}

function maybeMultiple(multiple) {
  return multiple === undefined ? undefined : Math.max(1, Math.floor(multiple));
}

function scaleof({domain, range}) {
  return spread(range) / spread(domain);
}

function spread(domain) {
  const [min, max] = extent(domain);
  return max - min;
}

export function waffleX(data, {tip, ...options} = {}) {
  if (!hasXY(options)) options = {...options, y: indexOf, x2: identity};
  return new WaffleX(data, {tip: waffleTip(tip), ...maybeStackX(maybeIntervalX(maybeIdentityX(options)))});
}

export function waffleY(data, {tip, ...options} = {}) {
  if (!hasXY(options)) options = {...options, x: indexOf, y2: identity};
  return new WaffleY(data, {tip: waffleTip(tip), ...maybeStackY(maybeIntervalY(maybeIdentityY(options)))});
}

/**
 * Waffle tips behave a bit unpredictably because we they are driven by the
 * waffle centroid; you could be hovering over a waffle segment, but more than
 * 40px away from its centroid, or closer to the centroid of another segment.
 * We’d rather show a tip, even if it’s the “wrong” one, so we increase the
 * default maxRadius to Infinity. The “right” way to fix this would be to use
 * signed distance to the waffle geometry rather than the centroid.
 */
function waffleTip(tip) {
  return tip === true
    ? {maxRadius: Infinity}
    : isObject(tip) && tip.maxRadius === undefined
    ? {...tip, maxRadius: Infinity}
    : undefined;
}<|MERGE_RESOLUTION|>--- conflicted
+++ resolved
@@ -64,55 +64,6 @@
     const x0 = typeof barx === "function" ? (i) => barx(i) + tx : barx + tx;
     const y0 = scales[y](0);
 
-<<<<<<< HEAD
-    // Create a base pattern with shared attributes for cloning.
-    const patternId = getPatternId();
-    const basePattern = document.createElementNS(namespaces.svg, "pattern");
-    basePattern.setAttribute("width", y === "y" ? cx : cy);
-    basePattern.setAttribute("height", y === "y" ? cy : cx);
-    basePattern.setAttribute("patternUnits", "userSpaceOnUse");
-    const basePatternRect = basePattern.appendChild(document.createElementNS(namespaces.svg, "rect"));
-    basePatternRect.setAttribute("x", gap / 2);
-    basePatternRect.setAttribute("y", gap / 2);
-    basePatternRect.setAttribute("width", (y === "y" ? cx : cy) - gap);
-    basePatternRect.setAttribute("height", (y === "y" ? cy : cx) - gap);
-    if (rx != null) basePatternRect.setAttribute("rx", rx);
-    if (ry != null) basePatternRect.setAttribute("ry", ry);
-
-    return create("svg:g", context)
-      .call(applyIndirectStyles, this, dimensions, context)
-      .call(this._transform, this, scales)
-      .call((g) =>
-        g
-          .selectAll()
-          .data(index)
-          .enter()
-          .append(() => basePattern.cloneNode(true))
-          .attr("id", (i) => `${patternId}-${i}`)
-          .select("rect")
-          .call(applyDirectStyles, this)
-          .call(applyChannelStyles, this, visualValues)
-      )
-      .call((g) =>
-        g
-          .selectAll()
-          .data(index)
-          .enter()
-          .append("path")
-          .attr("transform", y === "y" ? template`translate(${x0},${y0})` : template`translate(${y0},${x0})`)
-          .attr(
-            "d",
-            (i) =>
-              `M${wafflePoints(round(Y1[i] / unit), round(Y2[i] / unit), multiple)
-                .map(transform)
-                .join("L")}Z`
-          )
-          .attr("fill", (i) => `url(#${patternId}-${i})`)
-          .attr("stroke", this.stroke == null ? null : "none")
-          .call(applyChannelStyles, this, {ariaLabel, href, title})
-      )
-      .node();
-=======
     // TODO insets?
     const transform = y === "y" ? ([x, y]) => [x * cx, -y * cy] : ([x, y]) => [y * cy, x * cx];
     const mx = typeof x0 === "function" ? (i) => x0(i) - barwidth / 2 : () => x0;
@@ -191,12 +142,11 @@
             .attr("transform", template`translate(${x0},${y0})`)
             .attr("d", (i) => `M${polygon[i].join("L")}Z`)
             .attr("fill", (i) => `url(#${patternId}-${i})`)
-            .attr("stroke", this.stroke == null ? null : (i) => `url(#${patternId}-${i})`)
+            .attr("stroke", this.stroke == null ? null : "none")
             .call(applyChannelStyles, this, {ariaLabel, href, title})
         )
         .node();
     })
->>>>>>> eb854199
   };
 }
 
