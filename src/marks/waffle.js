import {extent, namespaces} from "d3";
import {valueObject} from "../channel.js";
import {create} from "../context.js";
import {composeRender} from "../mark.js";
import {hasXY, identity, indexOf} from "../options.js";
import {applyChannelStyles, applyDirectStyles, applyIndirectStyles, getPatternId} from "../style.js";
import {template} from "../template.js";
import {initializer} from "../transforms/basic.js";
import {maybeIdentityX, maybeIdentityY} from "../transforms/identity.js";
import {maybeIntervalX, maybeIntervalY} from "../transforms/interval.js";
import {maybeStackX, maybeStackY} from "../transforms/stack.js";
import {BarX, BarY} from "./bar.js";

const waffleDefaults = {
  ariaLabel: "waffle"
};

export class WaffleX extends BarX {
  constructor(data, {unit = 1, gap = 1, round, render, multiple, ...options} = {}) {
    options = initializer({...options, render: composeRender(render, waffleRender("x"))}, waffleInitializer("x"));
    super(data, options, waffleDefaults);
    this.unit = Math.max(0, unit);
    this.gap = +gap;
    this.round = maybeRound(round);
    this.multiple = maybeMultiple(multiple);
  }
}

export class WaffleY extends BarY {
  constructor(data, {unit = 1, gap = 1, round, render, multiple, ...options} = {}) {
    options = initializer({...options, render: composeRender(render, waffleRender("y"))}, waffleInitializer("y"));
    super(data, options, waffleDefaults);
    this.unit = Math.max(0, unit);
    this.gap = +gap;
    this.round = maybeRound(round);
    this.multiple = maybeMultiple(multiple);
  }
}

<<<<<<< HEAD
function waffleInitializer(y) {
  return function (data, facets, channels, scales, dimensions) {
    const {round, unit} = this;

    const values = valueObject(channels, scales);
=======
function waffleRender(y) {
  return function (index, scales, values, dimensions, context) {
    const {ariaLabel, href, title, ...visualValues} = values;
    const {unit, gap, rx, ry, round} = this;
    const {document} = context;
>>>>>>> 700c6eef
    const Y1 = values.channels[`${y}1`].value;
    const Y2 = values.channels[`${y}2`].value;

    // We might not use all the available bandwidth if the cells don’t fit evenly.
    const barwidth = this[y === "y" ? "_width" : "_height"](scales, values, dimensions);
    const barx = this[y === "y" ? "_x" : "_y"](scales, values, dimensions);

    // The length of a unit along y in pixels.
    const scale = unit * scaleof(scales.scales[y]);

    // The number of cells on each row (or column) of the waffle.
    const {multiple = Math.max(1, Math.floor(Math.sqrt(barwidth / scale)))} = this;

    // The outer size of each square cell, in pixels, including the gap.
    const cx = Math.min(barwidth / multiple, scale * multiple);
    const cy = scale * multiple;

    // The reference position.
    const tx = (barwidth - multiple * cx) / 2;
    const x0 = typeof barx === "function" ? (i) => barx(i) + tx : barx + tx;
    const y0 = scales[y](0);

    // TODO insets?
    const transform = y === "y" ? ([x, y]) => [x * cx, -y * cy] : ([x, y]) => [y * cy, x * cx];
    const mx = typeof x0 === "function" ? (i) => x0(i) - barwidth / 2 : () => x0;
    const [ix, iy] = y === "y" ? [0, 1] : [1, 0];

    const n = Y2.length;
    const P = new Array(n);
    const X = new Float64Array(n);
    const Y = new Float64Array(n);

    for (let i = 0; i < n; ++i) {
      P[i] = wafflePoints(round(Y1[i] / unit), round(Y2[i] / unit), multiple).map(transform);
      const c = P[i].pop();
      X[i] = c[ix] + mx(i);
      Y[i] = c[iy] + y0;
    }

    this.cx = cx;
    this.cy = cy;
    this.x0 = x0;
    this.y0 = y0;

    return {
      channels: {
        polygon: {value: P, source: null},
        [y === "y" ? "x" : "y"]: {value: X, scale: null, source: null},
        [`${y}1`]: {value: Y, scale: null, source: channels[`${y}1`]},
        [`${y}2`]: {value: Y, scale: null, source: channels[`${y}2`]}
      }
    };
  };
}

function waffleRender(y) {
  return function (index, scales, values, dimensions, context) {
    const {gap, cx, cy, rx, ry, x0, y0} = this;
    const {document} = context;
    const polygon = values.channels.polygon.value;

    // Create a base pattern with shared attributes for cloning.
    const patternId = getPatternId();
    const basePattern = document.createElementNS(namespaces.svg, "pattern");
    basePattern.setAttribute("width", y === "y" ? cx : cy);
    basePattern.setAttribute("height", y === "y" ? cy : cx);
    basePattern.setAttribute("patternUnits", "userSpaceOnUse");
    const basePatternRect = basePattern.appendChild(document.createElementNS(namespaces.svg, "rect"));
    basePatternRect.setAttribute("x", gap / 2);
    basePatternRect.setAttribute("y", gap / 2);
    basePatternRect.setAttribute("width", (y === "y" ? cx : cy) - gap);
    basePatternRect.setAttribute("height", (y === "y" ? cy : cx) - gap);
    if (rx != null) basePatternRect.setAttribute("rx", rx);
    if (ry != null) basePatternRect.setAttribute("ry", ry);

    return create("svg:g", context)
      .call(applyIndirectStyles, this, dimensions, context)
      .call(this._transform, this, scales)
      .call((g) =>
        g
          .selectAll()
          .data(index)
          .enter()
          .append(() => basePattern.cloneNode(true))
          .attr("id", (i) => `${patternId}-${i}`)
          .select("rect")
          .call(applyDirectStyles, this)
          .call(applyChannelStyles, this, visualValues)
      )
      .call((g) =>
        g
          .selectAll()
          .data(index)
          .enter()
          .append("path")
          .attr("transform", y === "y" ? template`translate(${x0},${y0})` : template`translate(${y0},${x0})`)
          .attr("d", (i) => `M${polygon[i].join("L")}Z`)
          .attr("fill", (i) => `url(#${patternId}-${i})`)
          .attr("stroke", this.stroke == null ? null : (i) => `url(#${patternId}-${i})`)
          .call(applyChannelStyles, this, {ariaLabel, href, title})
      )
      .node();
  };
}

// A waffle is a approximately rectangular shape, but may have one or two corner
// cuts if the starting or ending value is not an even multiple of the number of
// columns (the width of the waffle in cells). We can represent any waffle by
// 8 points; below is a waffle of five columns representing the interval 2–11:
//
// 1-0
// |•7-------6
// |• • • • •|
// 2---3• • •|
//     4-----5
//
// Note that points 0 and 1 always have the same y-value, points 1 and 2 have
// the same x-value, and so on, so we don’t need to materialize the x- and y-
// values of all points. Also note that we can’t use the already-projected y-
// values because these assume that y-values are distributed linearly along y
// rather than wrapping around in columns.
//
// The corner points may be coincident. If the ending value is an even multiple
// of the number of columns, say representing the interval 2–10, then points 6,
// 7, and 0 are the same.
//
// 1-----0/7/6
// |• • • • •|
// 2---3• • •|
//     4-----5
//
// Likewise if the starting value is an even multiple, say representing the
// interval 0–10, points 2–4 are coincident.
//
// 1-----0/7/6
// |• • • • •|
// |• • • • •|
// 4/3/2-----5
//
// Waffles can also represent fractional intervals (e.g., 2.4–10.1). These
// require additional corner cuts, so the implementation below generates a few
// more points.
//
// The last point describes the centroid (used for pointing)
function wafflePoints(i1, i2, columns) {
  if (i1 < 0 || i2 < 0) {
    const k = Math.ceil(-Math.min(i1, i2) / columns); // shift negative to positive
    return wafflePoints(i1 + k * columns, i2 + k * columns, columns).map(([x, y]) => [x, y - k]);
  }
  if (i2 < i1) {
    return wafflePoints(i2, i1, columns);
  }
<<<<<<< HEAD
  return [
    [0, Math.ceil(i1 / columns)],
    [Math.floor(i1 % columns), Math.ceil(i1 / columns)],
    [Math.floor(i1 % columns), Math.floor(i1 / columns) + (i1 % 1)],
    [Math.ceil(i1 % columns), Math.floor(i1 / columns) + (i1 % 1)],
    ...(i1 % columns > columns - 1
      ? []
      : [
          [Math.ceil(i1 % columns), Math.floor(i1 / columns)],
          [columns, Math.floor(i1 / columns)]
        ]),
    [columns, Math.floor(i2 / columns)],
    [Math.ceil(i2 % columns), Math.floor(i2 / columns)],
    [Math.ceil(i2 % columns), Math.floor(i2 / columns) + (i2 % 1)],
    [Math.floor(i2 % columns), Math.floor(i2 / columns) + (i2 % 1)],
    ...(i2 % columns < 1
      ? []
      : [
          [Math.floor(i2 % columns), Math.ceil(i2 / columns)],
          [0, Math.ceil(i2 / columns)]
        ]),
    centroid(i1, i2, columns)
  ];
=======
  const x1f = Math.floor(i1 % columns);
  const x1c = Math.ceil(i1 % columns);
  const x2f = Math.floor(i2 % columns);
  const x2c = Math.ceil(i2 % columns);
  const y1f = Math.floor(i1 / columns);
  const y1c = Math.ceil(i1 / columns);
  const y2f = Math.floor(i2 / columns);
  const y2c = Math.ceil(i2 / columns);
  const points = [];
  if (y2c > y1c) points.push([0, y1c]);
  points.push([x1f, y1c], [x1f, y1f + (i1 % 1)], [x1c, y1f + (i1 % 1)]);
  if (!(i1 % columns > columns - 1)) {
    points.push([x1c, y1f]);
    if (y2f > y1f) points.push([columns, y1f]);
  }
  if (y2f > y1f) points.push([columns, y2f]);
  points.push([x2c, y2f], [x2c, y2f + (i2 % 1)], [x2f, y2f + (i2 % 1)]);
  if (!(i2 % columns < 1)) {
    points.push([x2f, y2c]);
    if (y2c > y1c) points.push([0, y2c]);
  }
  return points;
>>>>>>> 700c6eef
}

function centroid(i1, i2, columns) {
  const r = Math.floor(i2 / columns) - Math.floor(i1 / columns);
  return r === 0 // Single row
    ? singleRowCentroid(i1, i2, columns)
    : // Two incomplete rows, use the midpoint of their overlap if they do, otherwise use the largest
    r === 1
    ? Math.floor(i2 % columns) > Math.ceil(i1 % columns)
      ? [(Math.floor(i2 % columns) + Math.ceil(i1 % columns)) / 2, Math.floor(i2 / columns)]
      : i2 % columns > columns - (i1 % columns)
      ? singleRowCentroid(i2 - (i2 % columns), i2, columns)
      : singleRowCentroid(i1, columns * Math.ceil(i1 / columns), columns)
    : // At least one full row, take the midpoint of all the rows that include the middle
      [columns / 2, (Math.round(i1 / columns) + Math.round(i2 / columns)) / 2];
}

function singleRowCentroid(i1, i2, columns) {
  const c = Math.floor(i2) - Math.floor(i1);
  return c === 0 // Single cell
    ? [Math.floor(i1 % columns) + 0.5, Math.floor(i1 / columns) + (((i1 + i2) / 2) % 1)]
    : c === 1 // Two incomplete cells, use the overlap if it is large enough, otherwise use the largest
    ? (i2 % 1) - (i1 % 1) > 0.5
      ? [Math.ceil(i1 % columns), Math.floor(i2 / columns) + ((i1 % 1) + (i2 % 1)) / 2]
      : i2 % 1 > 1 - (i1 % 1)
      ? [Math.floor(i2 % columns) + 0.5, Math.floor(i2 / columns) + (i2 % 1) / 2]
      : [Math.floor(i1 % columns) + 0.5, Math.floor(i1 / columns) + (1 + (i1 % 1)) / 2]
    : // At least one full cell, take their midpoint
      [
        Math.ceil(i1 % columns) + Math.ceil(Math.floor(i2) - Math.ceil(i1)) / 2,
        Math.floor(i1 / columns) + (i2 >= 1 + i1 ? 0.5 : ((i1 + i2) / 2) % 1)
      ];
}

function maybeRound(round) {
  if (round === undefined || round === false) return Number;
  if (round === true) return Math.round;
  if (typeof round !== "function") throw new Error(`invalid round: ${round}`);
  return round;
}

function maybeMultiple(multiple) {
  return multiple === undefined ? undefined : Math.max(1, Math.floor(multiple));
}

function scaleof({domain, range}) {
  return spread(range) / spread(domain);
}

function spread(domain) {
  const [min, max] = extent(domain);
  return max - min;
}

export function waffleX(data, {tip, ...options} = {}) {
  if (!hasXY(options)) options = {...options, y: indexOf, x2: identity};
  return new WaffleX(data, {tip, ...maybeStackX(maybeIntervalX(maybeIdentityX(options)))});
}

export function waffleY(data, {tip, ...options} = {}) {
  if (!hasXY(options)) options = {...options, x: indexOf, y2: identity};
  return new WaffleY(data, {tip, ...maybeStackY(maybeIntervalY(maybeIdentityY(options)))});
}<|MERGE_RESOLUTION|>--- conflicted
+++ resolved
@@ -37,19 +37,11 @@
   }
 }
 
-<<<<<<< HEAD
 function waffleInitializer(y) {
   return function (data, facets, channels, scales, dimensions) {
     const {round, unit} = this;
 
     const values = valueObject(channels, scales);
-=======
-function waffleRender(y) {
-  return function (index, scales, values, dimensions, context) {
-    const {ariaLabel, href, title, ...visualValues} = values;
-    const {unit, gap, rx, ry, round} = this;
-    const {document} = context;
->>>>>>> 700c6eef
     const Y1 = values.channels[`${y}1`].value;
     const Y2 = values.channels[`${y}2`].value;
 
@@ -108,6 +100,7 @@
 function waffleRender(y) {
   return function (index, scales, values, dimensions, context) {
     const {gap, cx, cy, rx, ry, x0, y0} = this;
+    const {ariaLabel, href, title, ...visualValues} = values;
     const {document} = context;
     const polygon = values.channels.polygon.value;
 
@@ -202,31 +195,6 @@
   if (i2 < i1) {
     return wafflePoints(i2, i1, columns);
   }
-<<<<<<< HEAD
-  return [
-    [0, Math.ceil(i1 / columns)],
-    [Math.floor(i1 % columns), Math.ceil(i1 / columns)],
-    [Math.floor(i1 % columns), Math.floor(i1 / columns) + (i1 % 1)],
-    [Math.ceil(i1 % columns), Math.floor(i1 / columns) + (i1 % 1)],
-    ...(i1 % columns > columns - 1
-      ? []
-      : [
-          [Math.ceil(i1 % columns), Math.floor(i1 / columns)],
-          [columns, Math.floor(i1 / columns)]
-        ]),
-    [columns, Math.floor(i2 / columns)],
-    [Math.ceil(i2 % columns), Math.floor(i2 / columns)],
-    [Math.ceil(i2 % columns), Math.floor(i2 / columns) + (i2 % 1)],
-    [Math.floor(i2 % columns), Math.floor(i2 / columns) + (i2 % 1)],
-    ...(i2 % columns < 1
-      ? []
-      : [
-          [Math.floor(i2 % columns), Math.ceil(i2 / columns)],
-          [0, Math.ceil(i2 / columns)]
-        ]),
-    centroid(i1, i2, columns)
-  ];
-=======
   const x1f = Math.floor(i1 % columns);
   const x1c = Math.ceil(i1 % columns);
   const x2f = Math.floor(i2 % columns);
@@ -248,8 +216,8 @@
     points.push([x2f, y2c]);
     if (y2c > y1c) points.push([0, y2c]);
   }
+  points.push(centroid(i1, i2, columns));
   return points;
->>>>>>> 700c6eef
 }
 
 function centroid(i1, i2, columns) {
