<<<<<<< HEAD
import {max, min, rollups} from "d3";
=======
>>>>>>> 54bf3fe6
import {create} from "../context.js";
import {composeRender, marks, withTip} from "../mark.js";
import {identity, indexOf, isNoneish, labelof, maybeColorChannel, maybeValue, valueof} from "../options.js";
import {inferScaleOrder} from "../scales.js";
import {getClipId} from "../style.js";
import {area} from "./area.js";
import {line} from "./line.js";

export function differenceY(
  data,
  {
    x1,
    x2,
    y1,
    y2,
    x = x1 === undefined && x2 === undefined ? indexOf : undefined,
    y = y1 === undefined && y2 === undefined ? identity : undefined,
    fill, // ignored
    positiveFill = "#01ab63",
    negativeFill = "#4269d0",
    fillOpacity = 1,
    positiveFillOpacity = fillOpacity,
    negativeFillOpacity = fillOpacity,
    stroke,
    strokeOpacity,
    z = maybeColorChannel(stroke)[0],
    clip = true,
    tip,
    render,
    ...options
  } = {}
) {
  [x1, x2] = memoTuple(x, x1, x2);
  [y1, y2] = memoTuple(y, y1, y2);
  if (x1 === x2 && y1 === y2) y1 = memo(0);
  ({tip} = withTip({tip}, "x"));
  return marks(
    !isNoneish(positiveFill)
      ? Object.assign(
          area(data, {
            x1,
            x2,
            y1,
            y2,
            z,
            fill: positiveFill,
            fillOpacity: positiveFillOpacity,
            render: composeRender(render, clipDifference(true)),
            ...options
          }),
          {ariaLabel: "positive difference"}
        )
      : null,
    !isNoneish(negativeFill)
      ? Object.assign(
          area(data, {
            x1,
            x2,
            y1,
            y2,
            z,
            fill: negativeFill,
            fillOpacity: negativeFillOpacity,
            render: composeRender(render, clipDifference(false)),
            ...options
          }),
          {ariaLabel: "negative difference"}
        )
      : null,
    line(data, {
      x: x2,
      y: y2,
      z,
      stroke,
      strokeOpacity,
      tip,
      clip,
      ...options
    })
  );
}

function memoTuple(x, x1, x2) {
  if (x1 === undefined && x2 === undefined) {
    // {x} → [x, x]
    x1 = x2 = memo(x);
  } else if (x1 === undefined) {
    // {x2} → [x2, x2]
    // {x, x2} → [x, x2]
    x2 = memo(x2);
    x1 = x === undefined ? x2 : memo(x);
  } else if (x2 === undefined) {
    // {x1} → [x1, x1]
    // {x, x1} → [x1, x]
    x1 = memo(x1);
    x2 = x === undefined ? x1 : memo(x);
  } else {
    // {x1, x2} → [x1, x2]
    x1 = memo(x1);
    x2 = memo(x2);
  }
  return [x1, x2];
}

function memo(v) {
  let V;
  const {value, label = labelof(value)} = maybeValue(v);
  return {transform: (data) => V || (V = valueof(data, value)), label};
}

function clipDifference(positive) {
  return (index, scales, channels, dimensions, context, next) => {
    const {z: Z} = channels;
    const {x1, x2} = channels;
    const {height} = dimensions;
    const y1 = new Float32Array(x1.length);
    const y2 = new Float32Array(x2.length);
    (positive === inferScaleOrder(scales.y) < 0 ? y1 : y2).fill(height);
    const differences = rollups(
      index,
      (I) => {
        const clip = getClipId();
        const clipPath = create("svg:clipPath", context).attr("id", clip).node();
        const c = next(I, scales, {...channels, x2: x1, y2}, dimensions, context);
        clipPath.append(...c.childNodes);
        const g = next(I, scales, {...channels, x1: x2, y1}, dimensions, context);
        g.insertBefore(clipPath, g.firstChild);
        g.setAttribute("clip-path", `url(#${clip})`);
        return g;
      },
      ...(Z ? [(i) => Z[i]] : [])
    );
    switch (true) {
      case !Z:
        return differences;
      case differences.length === 1:
        return differences[0][1];
      default: {
        const g = create("svg:g", context).node();
        for (const [, diff] of differences) g.appendChild(diff);
        return g;
      }
    }
  };
}<|MERGE_RESOLUTION|>--- conflicted
+++ resolved
@@ -1,7 +1,4 @@
-<<<<<<< HEAD
 import {max, min, rollups} from "d3";
-=======
->>>>>>> 54bf3fe6
 import {create} from "../context.js";
 import {composeRender, marks, withTip} from "../mark.js";
 import {identity, indexOf, isNoneish, labelof, maybeColorChannel, maybeValue, valueof} from "../options.js";
