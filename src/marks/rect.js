import {create} from "../context.js";
import {identity, indexOf, number} from "../options.js";
import {Mark} from "../plot.js";
import {isCollapsed} from "../scales.js";
import {
  applyDirectStyles,
  applyIndirectStyles,
  applyTransform,
  impliedString,
  applyAttr,
  applyChannelStyles
} from "../style.js";
import {maybeIdentityX, maybeIdentityY} from "../transforms/identity.js";
import {
  maybeTrivialIntervalX,
  maybeTrivialIntervalY
} from "../transforms/interval.js";
import {maybeStackX, maybeStackY} from "../transforms/stack.js";

const defaults = {
  ariaLabel: "rect"
};

export class Rect extends Mark {
  constructor(data, options = {}) {
    const {
      x1,
      y1,
      x2,
      y2,
      inset = 0,
      insetTop = inset,
      insetRight = inset,
      insetBottom = inset,
      insetLeft = inset,
      rx,
      ry
    } = options;
    super(
      data,
      [
        {name: "x1", value: x1, scale: "x", optional: true},
        {name: "y1", value: y1, scale: "y", optional: true},
        {name: "x2", value: x2, scale: "x", optional: true},
        {name: "y2", value: y2, scale: "y", optional: true}
      ],
      options,
      defaults
    );
    this.insetTop = number(insetTop);
    this.insetRight = number(insetRight);
    this.insetBottom = number(insetBottom);
    this.insetLeft = number(insetLeft);
    this.rx = impliedString(rx, "auto"); // number or percentage
    this.ry = impliedString(ry, "auto");
  }
  render(index, scales, channels, dimensions, context) {
    const {x, y} = scales;
    const {x1: X1, y1: Y1, x2: X2, y2: Y2} = channels;
    const {marginTop, marginRight, marginBottom, marginLeft, width, height} =
      dimensions;
    const {insetTop, insetRight, insetBottom, insetLeft, rx, ry} = this;
<<<<<<< HEAD
    return create("svg:g")
      .call(applyIndirectStyles, this, scales, dimensions)
      .call(
        applyTransform,
        this,
        {x: X1 && X2 ? x : null, y: Y1 && Y2 ? y : null},
        0,
        0
      )
      .call((g) =>
        g
          .selectAll()
=======
    return create("svg:g", context)
        .call(applyIndirectStyles, this, scales, dimensions)
        .call(applyTransform, this, {x: X1 && X2 ? x : null, y: Y1 && Y2 ? y : null}, 0, 0)
        .call(g => g.selectAll()
>>>>>>> 08d3311f
          .data(index)
          .enter()
          .append("rect")
          .call(applyDirectStyles, this)
          .attr(
            "x",
            X1 && X2 && !isCollapsed(x)
              ? (i) => Math.min(X1[i], X2[i]) + insetLeft
              : marginLeft + insetLeft
          )
          .attr(
            "y",
            Y1 && Y2 && !isCollapsed(y)
              ? (i) => Math.min(Y1[i], Y2[i]) + insetTop
              : marginTop + insetTop
          )
          .attr(
            "width",
            X1 && X2 && !isCollapsed(x)
              ? (i) =>
                  Math.max(0, Math.abs(X2[i] - X1[i]) - insetLeft - insetRight)
              : width - marginRight - marginLeft - insetRight - insetLeft
          )
          .attr(
            "height",
            Y1 && Y2 && !isCollapsed(y)
              ? (i) =>
                  Math.max(0, Math.abs(Y1[i] - Y2[i]) - insetTop - insetBottom)
              : height - marginTop - marginBottom - insetTop - insetBottom
          )
          .call(applyAttr, "rx", rx)
          .call(applyAttr, "ry", ry)
          .call(applyChannelStyles, this, channels)
      )
      .node();
  }
}

export function rect(data, options) {
  return new Rect(data, maybeTrivialIntervalX(maybeTrivialIntervalY(options)));
}

export function rectX(data, options = {y: indexOf, interval: 1, x2: identity}) {
  return new Rect(
    data,
    maybeStackX(maybeTrivialIntervalY(maybeIdentityX(options)))
  );
}

export function rectY(data, options = {x: indexOf, interval: 1, y2: identity}) {
  return new Rect(
    data,
    maybeStackY(maybeTrivialIntervalX(maybeIdentityY(options)))
  );
}<|MERGE_RESOLUTION|>--- conflicted
+++ resolved
@@ -2,19 +2,9 @@
 import {identity, indexOf, number} from "../options.js";
 import {Mark} from "../plot.js";
 import {isCollapsed} from "../scales.js";
-import {
-  applyDirectStyles,
-  applyIndirectStyles,
-  applyTransform,
-  impliedString,
-  applyAttr,
-  applyChannelStyles
-} from "../style.js";
+import {applyDirectStyles, applyIndirectStyles, applyTransform, impliedString, applyAttr, applyChannelStyles} from "../style.js";
 import {maybeIdentityX, maybeIdentityY} from "../transforms/identity.js";
-import {
-  maybeTrivialIntervalX,
-  maybeTrivialIntervalY
-} from "../transforms/interval.js";
+import {maybeTrivialIntervalX, maybeTrivialIntervalY} from "../transforms/interval.js";
 import {maybeStackX, maybeStackY} from "../transforms/stack.js";
 
 const defaults = {
@@ -57,62 +47,23 @@
   render(index, scales, channels, dimensions, context) {
     const {x, y} = scales;
     const {x1: X1, y1: Y1, x2: X2, y2: Y2} = channels;
-    const {marginTop, marginRight, marginBottom, marginLeft, width, height} =
-      dimensions;
+    const {marginTop, marginRight, marginBottom, marginLeft, width, height} = dimensions;
     const {insetTop, insetRight, insetBottom, insetLeft, rx, ry} = this;
-<<<<<<< HEAD
-    return create("svg:g")
-      .call(applyIndirectStyles, this, scales, dimensions)
-      .call(
-        applyTransform,
-        this,
-        {x: X1 && X2 ? x : null, y: Y1 && Y2 ? y : null},
-        0,
-        0
-      )
-      .call((g) =>
-        g
-          .selectAll()
-=======
     return create("svg:g", context)
         .call(applyIndirectStyles, this, scales, dimensions)
         .call(applyTransform, this, {x: X1 && X2 ? x : null, y: Y1 && Y2 ? y : null}, 0, 0)
         .call(g => g.selectAll()
->>>>>>> 08d3311f
           .data(index)
           .enter()
           .append("rect")
-          .call(applyDirectStyles, this)
-          .attr(
-            "x",
-            X1 && X2 && !isCollapsed(x)
-              ? (i) => Math.min(X1[i], X2[i]) + insetLeft
-              : marginLeft + insetLeft
-          )
-          .attr(
-            "y",
-            Y1 && Y2 && !isCollapsed(y)
-              ? (i) => Math.min(Y1[i], Y2[i]) + insetTop
-              : marginTop + insetTop
-          )
-          .attr(
-            "width",
-            X1 && X2 && !isCollapsed(x)
-              ? (i) =>
-                  Math.max(0, Math.abs(X2[i] - X1[i]) - insetLeft - insetRight)
-              : width - marginRight - marginLeft - insetRight - insetLeft
-          )
-          .attr(
-            "height",
-            Y1 && Y2 && !isCollapsed(y)
-              ? (i) =>
-                  Math.max(0, Math.abs(Y1[i] - Y2[i]) - insetTop - insetBottom)
-              : height - marginTop - marginBottom - insetTop - insetBottom
-          )
-          .call(applyAttr, "rx", rx)
-          .call(applyAttr, "ry", ry)
-          .call(applyChannelStyles, this, channels)
-      )
+            .call(applyDirectStyles, this)
+            .attr("x", X1 && X2 && !isCollapsed(x) ? i => Math.min(X1[i], X2[i]) + insetLeft : marginLeft + insetLeft)
+            .attr("y", Y1 && Y2 && !isCollapsed(y) ? i => Math.min(Y1[i], Y2[i]) + insetTop : marginTop + insetTop)
+            .attr("width", X1 && X2 && !isCollapsed(x) ? i => Math.max(0, Math.abs(X2[i] - X1[i]) - insetLeft - insetRight) : width - marginRight - marginLeft - insetRight - insetLeft)
+            .attr("height", Y1 && Y2 && !isCollapsed(y) ? i => Math.max(0, Math.abs(Y1[i] - Y2[i]) - insetTop - insetBottom) : height - marginTop - marginBottom - insetTop - insetBottom)
+            .call(applyAttr, "rx", rx)
+            .call(applyAttr, "ry", ry)
+            .call(applyChannelStyles, this, channels))
       .node();
   }
 }
@@ -122,15 +73,9 @@
 }
 
 export function rectX(data, options = {y: indexOf, interval: 1, x2: identity}) {
-  return new Rect(
-    data,
-    maybeStackX(maybeTrivialIntervalY(maybeIdentityX(options)))
-  );
+  return new Rect(data, maybeStackX(maybeTrivialIntervalY(maybeIdentityX(options))));
 }
 
 export function rectY(data, options = {x: indexOf, interval: 1, y2: identity}) {
-  return new Rect(
-    data,
-    maybeStackY(maybeTrivialIntervalX(maybeIdentityY(options)))
-  );
+  return new Rect(data, maybeStackY(maybeTrivialIntervalX(maybeIdentityY(options))));
 }