--- conflicted
+++ resolved
@@ -2,14 +2,7 @@
 import {identity, indexOf, number} from "../options.js";
 import {Mark} from "../plot.js";
 import {isCollapsed} from "../scales.js";
-import {
-  applyDirectStyles,
-  applyIndirectStyles,
-  applyTransform,
-  impliedString,
-  applyAttr,
-  applyChannelStyles
-} from "../style.js";
+import {applyDirectStyles, applyIndirectStyles, applyTransform, impliedString, applyAttr, applyChannelStyles} from "../style.js";
 import {maybeIdentityX, maybeIdentityY} from "../transforms/identity.js";
 import {maybeIntervalX, maybeIntervalY} from "../transforms/interval.js";
 import {maybeStackX, maybeStackY} from "../transforms/stack.js";
@@ -17,15 +10,7 @@
 export class AbstractBar extends Mark {
   constructor(data, channels, options = {}, defaults) {
     super(data, channels, options, defaults);
-    const {
-      inset = 0,
-      insetTop = inset,
-      insetRight = inset,
-      insetBottom = inset,
-      insetLeft = inset,
-      rx,
-      ry
-    } = options;
+    const {inset = 0, insetTop = inset, insetRight = inset, insetBottom = inset, insetLeft = inset, rx, ry} = options;
     this.insetTop = number(insetTop);
     this.insetRight = number(insetRight);
     this.insetBottom = number(insetBottom);
@@ -35,40 +20,30 @@
   }
   render(index, scales, channels, dimensions, context) {
     const {rx, ry} = this;
-<<<<<<< HEAD
-    return create("svg:g")
-      .call(applyIndirectStyles, this, scales, dimensions)
-      .call(this._transform, this, scales)
-      .call((g) =>
-        g
-          .selectAll()
-=======
     return create("svg:g", context)
         .call(applyIndirectStyles, this, scales, dimensions)
         .call(this._transform, this, scales)
         .call(g => g.selectAll()
->>>>>>> 08d3311f
           .data(index)
           .enter()
           .append("rect")
-          .call(applyDirectStyles, this)
-          .attr("x", this._x(scales, channels, dimensions))
-          .attr("width", this._width(scales, channels, dimensions))
-          .attr("y", this._y(scales, channels, dimensions))
-          .attr("height", this._height(scales, channels, dimensions))
-          .call(applyAttr, "rx", rx)
-          .call(applyAttr, "ry", ry)
-          .call(applyChannelStyles, this, channels)
-      )
+            .call(applyDirectStyles, this)
+            .attr("x", this._x(scales, channels, dimensions))
+            .attr("width", this._width(scales, channels, dimensions))
+            .attr("y", this._y(scales, channels, dimensions))
+            .attr("height", this._height(scales, channels, dimensions))
+            .call(applyAttr, "rx", rx)
+            .call(applyAttr, "ry", ry)
+            .call(applyChannelStyles, this, channels))
       .node();
   }
   _x(scales, {x: X}, {marginLeft}) {
     const {insetLeft} = this;
-    return X ? (i) => X[i] + insetLeft : marginLeft + insetLeft;
+    return X ? i => X[i] + insetLeft : marginLeft + insetLeft;
   }
   _y(scales, {y: Y}, {marginTop}) {
     const {insetTop} = this;
-    return Y ? (i) => Y[i] + insetTop : marginTop + insetTop;
+    return Y ? i => Y[i] + insetTop : marginTop + insetTop;
   }
   _width({x}, {x: X}, {marginRight, marginLeft, width}) {
     const {insetLeft, insetRight} = this;
@@ -77,8 +52,7 @@
   }
   _height({y}, {y: Y}, {marginTop, marginBottom, height}) {
     const {insetTop, insetBottom} = this;
-    const bandwidth =
-      Y && y ? y.bandwidth() : height - marginTop - marginBottom;
+    const bandwidth = Y && y ? y.bandwidth() : height - marginTop - marginBottom;
     return Math.max(0, bandwidth - insetTop - insetBottom);
   }
 }
@@ -106,15 +80,11 @@
   }
   _x({x}, {x1: X1, x2: X2}, {marginLeft}) {
     const {insetLeft} = this;
-    return isCollapsed(x)
-      ? marginLeft + insetLeft
-      : (i) => Math.min(X1[i], X2[i]) + insetLeft;
+    return isCollapsed(x) ? marginLeft + insetLeft : i => Math.min(X1[i], X2[i]) + insetLeft;
   }
   _width({x}, {x1: X1, x2: X2}, {marginRight, marginLeft, width}) {
     const {insetLeft, insetRight} = this;
-    return isCollapsed(x)
-      ? width - marginRight - marginLeft - insetLeft - insetRight
-      : (i) => Math.max(0, Math.abs(X2[i] - X1[i]) - insetLeft - insetRight);
+    return isCollapsed(x) ? width - marginRight - marginLeft - insetLeft - insetRight : i => Math.max(0, Math.abs(X2[i] - X1[i]) - insetLeft - insetRight);
   }
 }
 
@@ -137,15 +107,11 @@
   }
   _y({y}, {y1: Y1, y2: Y2}, {marginTop}) {
     const {insetTop} = this;
-    return isCollapsed(y)
-      ? marginTop + insetTop
-      : (i) => Math.min(Y1[i], Y2[i]) + insetTop;
+    return isCollapsed(y) ? marginTop + insetTop : i => Math.min(Y1[i], Y2[i]) + insetTop;
   }
   _height({y}, {y1: Y1, y2: Y2}, {marginTop, marginBottom, height}) {
     const {insetTop, insetBottom} = this;
-    return isCollapsed(y)
-      ? height - marginTop - marginBottom - insetTop - insetBottom
-      : (i) => Math.max(0, Math.abs(Y2[i] - Y1[i]) - insetTop - insetBottom);
+    return isCollapsed(y) ? height - marginTop - marginBottom - insetTop - insetBottom : i => Math.max(0, Math.abs(Y2[i] - Y1[i]) - insetTop - insetBottom);
   }
 }
 
