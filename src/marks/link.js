import {path} from "d3";
import {create} from "../context.js";
import {Curve} from "../curve.js";
import {Mark} from "../plot.js";
import {
  applyChannelStyles,
  applyDirectStyles,
  applyIndirectStyles,
  applyTransform
} from "../style.js";
import {markers, applyMarkers} from "./marker.js";

const defaults = {
  ariaLabel: "link",
  fill: "none",
  stroke: "currentColor",
  strokeMiterlimit: 1
};

export class Link extends Mark {
  constructor(data, options = {}) {
    const {x1, y1, x2, y2, curve, tension} = options;
    super(
      data,
      [
        {name: "x1", value: x1, scale: "x"},
        {name: "y1", value: y1, scale: "y"},
        {name: "x2", value: x2, scale: "x", optional: true},
        {name: "y2", value: y2, scale: "y", optional: true}
      ],
      options,
      defaults
    );
    this.curve = Curve(curve, tension);
    markers(this, options);
  }
  render(index, scales, channels, dimensions, context) {
    const {x1: X1, y1: Y1, x2: X2 = X1, y2: Y2 = Y1} = channels;
    const {curve} = this;
<<<<<<< HEAD
    return create("svg:g")
      .call(applyIndirectStyles, this, scales, dimensions)
      .call(applyTransform, this, scales)
      .call((g) =>
        g
          .selectAll()
=======
    return create("svg:g", context)
        .call(applyIndirectStyles, this, scales, dimensions)
        .call(applyTransform, this, scales)
        .call(g => g.selectAll()
>>>>>>> 08d3311f
          .data(index)
          .enter()
          .append("path")
          .call(applyDirectStyles, this)
          .attr("d", (i) => {
            const p = path();
            const c = curve(p);
            c.lineStart();
            c.point(X1[i], Y1[i]);
            c.point(X2[i], Y2[i]);
            c.lineEnd();
            return p;
          })
          .call(applyChannelStyles, this, channels)
          .call(applyMarkers, this, channels)
      )
      .node();
  }
}

export function link(data, {x, x1, x2, y, y1, y2, ...options} = {}) {
  [x1, x2] = maybeSameValue(x, x1, x2);
  [y1, y2] = maybeSameValue(y, y1, y2);
  return new Link(data, {...options, x1, x2, y1, y2});
}

// If x1 and x2 are specified, return them as {x1, x2}.
// If x and x1 and specified, or x and x2 are specified, return them as {x1, x2}.
// If only x, x1, or x2 are specified, return it as {x1}.
export function maybeSameValue(x, x1, x2) {
  if (x === undefined) {
    if (x1 === undefined) {
      if (x2 !== undefined) return [x2];
    } else {
      if (x2 === undefined) return [x1];
    }
  } else if (x1 === undefined) {
    return x2 === undefined ? [x] : [x, x2];
  } else if (x2 === undefined) {
    return [x, x1];
  }
  return [x1, x2];
}<|MERGE_RESOLUTION|>--- conflicted
+++ resolved
@@ -2,12 +2,7 @@
 import {create} from "../context.js";
 import {Curve} from "../curve.js";
 import {Mark} from "../plot.js";
-import {
-  applyChannelStyles,
-  applyDirectStyles,
-  applyIndirectStyles,
-  applyTransform
-} from "../style.js";
+import {applyChannelStyles, applyDirectStyles, applyIndirectStyles, applyTransform} from "../style.js";
 import {markers, applyMarkers} from "./marker.js";
 
 const defaults = {
@@ -37,42 +32,32 @@
   render(index, scales, channels, dimensions, context) {
     const {x1: X1, y1: Y1, x2: X2 = X1, y2: Y2 = Y1} = channels;
     const {curve} = this;
-<<<<<<< HEAD
-    return create("svg:g")
-      .call(applyIndirectStyles, this, scales, dimensions)
-      .call(applyTransform, this, scales)
-      .call((g) =>
-        g
-          .selectAll()
-=======
     return create("svg:g", context)
         .call(applyIndirectStyles, this, scales, dimensions)
         .call(applyTransform, this, scales)
         .call(g => g.selectAll()
->>>>>>> 08d3311f
           .data(index)
           .enter()
           .append("path")
-          .call(applyDirectStyles, this)
-          .attr("d", (i) => {
-            const p = path();
-            const c = curve(p);
-            c.lineStart();
-            c.point(X1[i], Y1[i]);
-            c.point(X2[i], Y2[i]);
-            c.lineEnd();
-            return p;
-          })
-          .call(applyChannelStyles, this, channels)
-          .call(applyMarkers, this, channels)
-      )
+            .call(applyDirectStyles, this)
+            .attr("d", i => {
+              const p = path();
+              const c = curve(p);
+              c.lineStart();
+              c.point(X1[i], Y1[i]);
+              c.point(X2[i], Y2[i]);
+              c.lineEnd();
+              return p;
+            })
+            .call(applyChannelStyles, this, channels)
+            .call(applyMarkers, this, channels))
       .node();
   }
 }
 
 export function link(data, {x, x1, x2, y, y1, y2, ...options} = {}) {
-  [x1, x2] = maybeSameValue(x, x1, x2);
-  [y1, y2] = maybeSameValue(y, y1, y2);
+  ([x1, x2] = maybeSameValue(x, x1, x2));
+  ([y1, y2] = maybeSameValue(y, y1, y2));
   return new Link(data, {...options, x1, x2, y1, y2});
 }
 
