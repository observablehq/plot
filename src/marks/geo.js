import {geoGraticule10, geoPath, geoTransform} from "d3";
import {create} from "../context.js";
import {negative, positive} from "../defined.js";
import {Mark} from "../mark.js";
import {identity, maybeNumberChannel} from "../options.js";
import {applyChannelStyles, applyDirectStyles, applyIndirectStyles, applyTransform} from "../style.js";
import {centroid} from "../transforms/centroid.js";
import {withDefaultSort} from "./dot.js";

const defaults = {
  ariaLabel: "geo",
  fill: "none",
  stroke: "currentColor",
  strokeWidth: 1,
  strokeLinecap: "round",
  strokeLinejoin: "round",
  strokeMiterlimit: 1
};

export class Geo extends Mark {
  constructor(data, options = {}) {
    const [vr, cr] = maybeNumberChannel(options.r, 3);
    super(
      data,
      {
        x: {value: options.tip ? options.x : null, scale: "x", optional: true},
        y: {value: options.tip ? options.y : null, scale: "y", optional: true},
        r: {value: vr, scale: "r", filter: positive, optional: true},
        geometry: {value: options.geometry, scale: "projection"}
      },
      withDefaultSort(options),
      defaults
    );
    this.r = cr;
  }
  render(index, scales, channels, dimensions, context) {
    const {geometry: G, r: R} = channels;
    const path = geoPath(context.projection ?? scaleProjection(scales));
    const {r} = this;
    if (negative(r)) index = [];
    else if (r !== undefined) path.pointRadius(r);
    return create("svg:g", context)
      .call(applyIndirectStyles, this, dimensions, context)
      .call(applyTransform, this, scales)
      .call((g) => {
        g.selectAll()
          .data(index)
          .enter()
          .append("path")
          .call(applyDirectStyles, this)
          .attr("d", R ? (i) => path.pointRadius(R[i])(G[i]) : (i) => path(G[i]))
          .call(applyChannelStyles, this, channels);
      })
      .node();
  }
}

// If no projection is specified, default to a projection that passes points
// through the x and y scales, if any.
function scaleProjection({x: X, y: Y}) {
  if (X || Y) {
    X ??= (x) => x;
    Y ??= (y) => y;
    return geoTransform({
      point(x, y) {
        this.stream.point(X(x), Y(y));
      }
    });
  }
}

<<<<<<< HEAD
export function geo(data, {geometry = identity, ...options} = {}) {
  return new Geo(data, {geometry, ...options});
=======
export function geo(data, options = {}) {
  switch (data?.type) {
    case "FeatureCollection":
      data = data.features;
      break;
    case "GeometryCollection":
      data = data.geometries;
      break;
    case "Feature":
    case "LineString":
    case "MultiLineString":
    case "MultiPoint":
    case "MultiPolygon":
    case "Point":
    case "Polygon":
    case "Sphere":
      data = [data];
      break;
  }
  if (options.tip && options.x === undefined && options.y === undefined) options = centroid(options);
  else if (options.geometry === undefined) options = {...options, geometry: identity};
  return new Geo(data, options);
>>>>>>> 437e15f2
}

export function sphere({strokeWidth = 1.5, ...options} = {}) {
  return geo({type: "Sphere"}, {strokeWidth, ...options});
}

export function graticule({strokeOpacity = 0.1, ...options} = {}) {
  return geo(geoGraticule10(), {strokeOpacity, ...options});
}<|MERGE_RESOLUTION|>--- conflicted
+++ resolved
@@ -69,33 +69,10 @@
   }
 }
 
-<<<<<<< HEAD
-export function geo(data, {geometry = identity, ...options} = {}) {
-  return new Geo(data, {geometry, ...options});
-=======
 export function geo(data, options = {}) {
-  switch (data?.type) {
-    case "FeatureCollection":
-      data = data.features;
-      break;
-    case "GeometryCollection":
-      data = data.geometries;
-      break;
-    case "Feature":
-    case "LineString":
-    case "MultiLineString":
-    case "MultiPoint":
-    case "MultiPolygon":
-    case "Point":
-    case "Polygon":
-    case "Sphere":
-      data = [data];
-      break;
-  }
   if (options.tip && options.x === undefined && options.y === undefined) options = centroid(options);
   else if (options.geometry === undefined) options = {...options, geometry: identity};
   return new Geo(data, options);
->>>>>>> 437e15f2
 }
 
 export function sphere({strokeWidth = 1.5, ...options} = {}) {
