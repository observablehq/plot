--- conflicted
+++ resolved
@@ -1,8 +1,4 @@
-<<<<<<< HEAD
-import {group, line as shapeLine} from "d3";
-=======
-import {curveLinear, geoPath, line as shapeLine} from "d3";
->>>>>>> 994b534e
+import {curveLinear, geoPath, group, line as shapeLine} from "d3";
 import {create} from "../context.js";
 import {Curve} from "../curve.js";
 import {Mark} from "../mark.js";
@@ -44,11 +40,7 @@
 
 export class Line extends Mark {
   constructor(data, options = {}) {
-<<<<<<< HEAD
     const {x, y, z, curve, tension, halo, haloColor, haloRadius} = options;
-=======
-    const {x, y, z} = options;
->>>>>>> 994b534e
     super(
       data,
       {
@@ -60,12 +52,8 @@
       defaults
     );
     this.z = z;
-<<<<<<< HEAD
     this.curve = Curve(curve, tension);
     this.halo = maybeHalo(halo, haloColor, haloRadius);
-=======
-    this.curve = LineCurve(options);
->>>>>>> 994b534e
     markers(this, options);
   }
   filter(index) {
@@ -79,14 +67,8 @@
   }
   render(index, scales, channels, dimensions, context) {
     const {x: X, y: Y} = channels;
-<<<<<<< HEAD
     const g = create("svg:g", context)
       .call(applyIndirectStyles, this, scales, dimensions)
-=======
-    const {curve} = this;
-    return create("svg:g", context)
-      .call(applyIndirectStyles, this, dimensions, context)
->>>>>>> 994b534e
       .call(applyTransform, this, scales)
       .call((g) =>
         g
