import {create} from "../context.js";
import {identity, number} from "../options.js";
<<<<<<< HEAD
import {
  applyDirectStyles,
  applyIndirectStyles,
  applyTransform,
  applyChannelStyles,
  offset
} from "../style.js";
=======
import {Mark} from "../plot.js";
import {applyDirectStyles, applyIndirectStyles, applyTransform, applyChannelStyles, offset} from "../style.js";
>>>>>>> 08d3311f

const defaults = {
  ariaLabel: "tick",
  fill: null,
  stroke: "currentColor"
};

class AbstractTick extends Mark {
  constructor(data, channels, options) {
    super(data, channels, options, defaults);
  }
<<<<<<< HEAD
  render(index, scales, channels, dimensions) {
    return create("svg:g")
      .call(applyIndirectStyles, this, scales, dimensions)
      .call(this._transform, this, scales)
      .call((g) =>
        g
          .selectAll()
=======
  render(index, scales, channels, dimensions, context) {
    return create("svg:g", context)
        .call(applyIndirectStyles, this, scales, dimensions)
        .call(this._transform, this, scales)
        .call(g => g.selectAll()
>>>>>>> 08d3311f
          .data(index)
          .enter()
          .append("line")
          .call(applyDirectStyles, this)
          .attr("x1", this._x1(scales, channels, dimensions))
          .attr("x2", this._x2(scales, channels, dimensions))
          .attr("y1", this._y1(scales, channels, dimensions))
          .attr("y2", this._y2(scales, channels, dimensions))
          .call(applyChannelStyles, this, channels)
      )
      .node();
  }
}

export class TickX extends AbstractTick {
  constructor(data, options = {}) {
    const {x, y, inset = 0, insetTop = inset, insetBottom = inset} = options;
    super(
      data,
      [
        {name: "x", value: x, scale: "x"},
        {name: "y", value: y, scale: "y", type: "band", optional: true}
      ],
      options
    );
    this.insetTop = number(insetTop);
    this.insetBottom = number(insetBottom);
  }
  _transform(selection, mark, {x}) {
    selection.call(applyTransform, mark, {x}, offset, 0);
  }
  _x1(scales, {x: X}) {
    return (i) => X[i];
  }
  _x2(scales, {x: X}) {
    return (i) => X[i];
  }
  _y1({y}, {y: Y}, {marginTop}) {
    const {insetTop} = this;
    return Y && y ? (i) => Y[i] + insetTop : marginTop + insetTop;
  }
  _y2({y}, {y: Y}, {height, marginBottom}) {
    const {insetBottom} = this;
    return Y && y
      ? (i) => Y[i] + y.bandwidth() - insetBottom
      : height - marginBottom - insetBottom;
  }
}

export class TickY extends AbstractTick {
  constructor(data, options = {}) {
    const {x, y, inset = 0, insetRight = inset, insetLeft = inset} = options;
    super(
      data,
      [
        {name: "y", value: y, scale: "y"},
        {name: "x", value: x, scale: "x", type: "band", optional: true}
      ],
      options
    );
    this.insetRight = number(insetRight);
    this.insetLeft = number(insetLeft);
  }
  _transform(selection, mark, {y}) {
    selection.call(applyTransform, mark, {y}, 0, offset);
  }
  _x1({x}, {x: X}, {marginLeft}) {
    const {insetLeft} = this;
    return X && x ? (i) => X[i] + insetLeft : marginLeft + insetLeft;
  }
  _x2({x}, {x: X}, {width, marginRight}) {
    const {insetRight} = this;
    return X && x
      ? (i) => X[i] + x.bandwidth() - insetRight
      : width - marginRight - insetRight;
  }
  _y1(scales, {y: Y}) {
    return (i) => Y[i];
  }
  _y2(scales, {y: Y}) {
    return (i) => Y[i];
  }
}

export function tickX(data, {x = identity, ...options} = {}) {
  return new TickX(data, {...options, x});
}

export function tickY(data, {y = identity, ...options} = {}) {
  return new TickY(data, {...options, y});
}<|MERGE_RESOLUTION|>--- conflicted
+++ resolved
@@ -1,17 +1,7 @@
 import {create} from "../context.js";
 import {identity, number} from "../options.js";
-<<<<<<< HEAD
-import {
-  applyDirectStyles,
-  applyIndirectStyles,
-  applyTransform,
-  applyChannelStyles,
-  offset
-} from "../style.js";
-=======
 import {Mark} from "../plot.js";
 import {applyDirectStyles, applyIndirectStyles, applyTransform, applyChannelStyles, offset} from "../style.js";
->>>>>>> 08d3311f
 
 const defaults = {
   ariaLabel: "tick",
@@ -23,38 +13,33 @@
   constructor(data, channels, options) {
     super(data, channels, options, defaults);
   }
-<<<<<<< HEAD
-  render(index, scales, channels, dimensions) {
-    return create("svg:g")
-      .call(applyIndirectStyles, this, scales, dimensions)
-      .call(this._transform, this, scales)
-      .call((g) =>
-        g
-          .selectAll()
-=======
   render(index, scales, channels, dimensions, context) {
     return create("svg:g", context)
         .call(applyIndirectStyles, this, scales, dimensions)
         .call(this._transform, this, scales)
         .call(g => g.selectAll()
->>>>>>> 08d3311f
           .data(index)
           .enter()
           .append("line")
-          .call(applyDirectStyles, this)
-          .attr("x1", this._x1(scales, channels, dimensions))
-          .attr("x2", this._x2(scales, channels, dimensions))
-          .attr("y1", this._y1(scales, channels, dimensions))
-          .attr("y2", this._y2(scales, channels, dimensions))
-          .call(applyChannelStyles, this, channels)
-      )
+            .call(applyDirectStyles, this)
+            .attr("x1", this._x1(scales, channels, dimensions))
+            .attr("x2", this._x2(scales, channels, dimensions))
+            .attr("y1", this._y1(scales, channels, dimensions))
+            .attr("y2", this._y2(scales, channels, dimensions))
+            .call(applyChannelStyles, this, channels))
       .node();
   }
 }
 
 export class TickX extends AbstractTick {
   constructor(data, options = {}) {
-    const {x, y, inset = 0, insetTop = inset, insetBottom = inset} = options;
+    const {
+      x,
+      y,
+      inset = 0,
+      insetTop = inset,
+      insetBottom = inset
+    } = options;
     super(
       data,
       [
@@ -70,26 +55,30 @@
     selection.call(applyTransform, mark, {x}, offset, 0);
   }
   _x1(scales, {x: X}) {
-    return (i) => X[i];
+    return i => X[i];
   }
   _x2(scales, {x: X}) {
-    return (i) => X[i];
+    return i => X[i];
   }
   _y1({y}, {y: Y}, {marginTop}) {
     const {insetTop} = this;
-    return Y && y ? (i) => Y[i] + insetTop : marginTop + insetTop;
+    return Y && y ? i => Y[i] + insetTop : marginTop + insetTop;
   }
   _y2({y}, {y: Y}, {height, marginBottom}) {
     const {insetBottom} = this;
-    return Y && y
-      ? (i) => Y[i] + y.bandwidth() - insetBottom
-      : height - marginBottom - insetBottom;
+    return Y && y ? i => Y[i] + y.bandwidth() - insetBottom : height - marginBottom - insetBottom;
   }
 }
 
 export class TickY extends AbstractTick {
   constructor(data, options = {}) {
-    const {x, y, inset = 0, insetRight = inset, insetLeft = inset} = options;
+    const {
+      x,
+      y,
+      inset = 0,
+      insetRight = inset,
+      insetLeft = inset
+    } = options;
     super(
       data,
       [
@@ -106,19 +95,17 @@
   }
   _x1({x}, {x: X}, {marginLeft}) {
     const {insetLeft} = this;
-    return X && x ? (i) => X[i] + insetLeft : marginLeft + insetLeft;
+    return X && x ? i => X[i] + insetLeft : marginLeft + insetLeft;
   }
   _x2({x}, {x: X}, {width, marginRight}) {
     const {insetRight} = this;
-    return X && x
-      ? (i) => X[i] + x.bandwidth() - insetRight
-      : width - marginRight - insetRight;
+    return X && x ? i => X[i] + x.bandwidth() - insetRight : width - marginRight - insetRight;
   }
   _y1(scales, {y: Y}) {
-    return (i) => Y[i];
+    return i => Y[i];
   }
   _y2(scales, {y: Y}) {
-    return (i) => Y[i];
+    return i => Y[i];
   }
 }
 
