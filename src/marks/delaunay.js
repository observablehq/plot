import {group, path, select, Delaunay} from "d3";
import {create} from "../context.js";
import {Curve} from "../curve.js";
import {constant, maybeTuple, maybeZ} from "../options.js";
import {Mark} from "../plot.js";
import {
  applyChannelStyles,
  applyDirectStyles,
  applyFrameAnchor,
  applyIndirectStyles,
  applyTransform
} from "../style.js";
import {markers, applyMarkers} from "./marker.js";

const delaunayLinkDefaults = {
  ariaLabel: "delaunay link",
  fill: "none",
  stroke: "currentColor",
  strokeMiterlimit: 1
};

const delaunayMeshDefaults = {
  ariaLabel: "delaunay mesh",
  fill: null,
  stroke: "currentColor",
  strokeOpacity: 0.2
};

const hullDefaults = {
  ariaLabel: "hull",
  fill: "none",
  stroke: "currentColor",
  strokeWidth: 1.5,
  strokeMiterlimit: 1
};

const voronoiDefaults = {
  ariaLabel: "voronoi",
  fill: "none",
  stroke: "currentColor",
  strokeMiterlimit: 1
};

const voronoiMeshDefaults = {
  ariaLabel: "voronoi mesh",
  fill: null,
  stroke: "currentColor",
  strokeOpacity: 0.2
};

class DelaunayLink extends Mark {
  constructor(data, options = {}) {
    const {x, y, z, curve, tension} = options;
    super(
      data,
      [
        {name: "x", value: x, scale: "x", optional: true},
        {name: "y", value: y, scale: "y", optional: true},
        {name: "z", value: z, optional: true}
      ],
      options,
      delaunayLinkDefaults
    );
    this.curve = Curve(curve, tension);
    markers(this, options);
  }
  render(index, scales, channels, dimensions, context) {
    const {x: X, y: Y, z: Z} = channels;
    const {curve} = this;
    const [cx, cy] = applyFrameAnchor(this, dimensions);
    const xi = X ? (i) => X[i] : constant(cx);
    const yi = Y ? (i) => Y[i] : constant(cy);
    const mark = this;

    function links(index) {
      let i = -1;
      const newIndex = [];
      const newChannels = {};
      for (const k in channels) newChannels[k] = [];
      const X1 = [];
      const X2 = [];
      const Y1 = [];
      const Y2 = [];

      function link(ti, tj) {
        ti = index[ti];
        tj = index[tj];
        newIndex.push(++i);
        X1[i] = xi(ti);
        Y1[i] = yi(ti);
        X2[i] = xi(tj);
        Y2[i] = yi(tj);
        for (const k in channels) newChannels[k].push(channels[k][tj]);
      }

      const {halfedges, hull, triangles} = Delaunay.from(index, xi, yi);
      for (let i = 0; i < halfedges.length; ++i) {
        // inner edges
        const j = halfedges[i];
        if (j > i) link(triangles[i], triangles[j]);
      }
      for (let i = 0; i < hull.length; ++i) {
        // convex hull
        link(hull[i], hull[(i + 1) % hull.length]);
      }

      select(this)
        .selectAll()
        .data(newIndex)
        .join("path")
        .call(applyDirectStyles, mark)
        .attr("d", (i) => {
          const p = path();
          const c = curve(p);
          c.lineStart();
          c.point(X1[i], Y1[i]);
          c.point(X2[i], Y2[i]);
          c.lineEnd();
          return p;
        })
        .call(applyChannelStyles, mark, newChannels)
        .call(applyMarkers, mark, newChannels);
    }

<<<<<<< HEAD
    return create("svg:g")
      .call(applyIndirectStyles, this, scales, dimensions)
      .call(applyTransform, this, scales)
      .call(
        Z
          ? (g) =>
              g
                .selectAll()
                .data(group(index, (i) => Z[i]).values())
                .enter()
                .append("g")
                .each(links)
          : (g) => g.datum(index).each(links)
      )
=======
    return create("svg:g", context)
        .call(applyIndirectStyles, this, scales, dimensions)
        .call(applyTransform, this, scales)
        .call(Z
          ? g => g.selectAll().data(group(index, i => Z[i]).values()).enter().append("g").each(links)
          : g => g.datum(index).each(links))
>>>>>>> 08d3311f
      .node();
  }
}

class AbstractDelaunayMark extends Mark {
  constructor(data, options = {}, defaults, zof = ({z}) => z) {
    const {x, y} = options;
    super(
      data,
      [
        {name: "x", value: x, scale: "x", optional: true},
        {name: "y", value: y, scale: "y", optional: true},
        {name: "z", value: zof(options), optional: true}
      ],
      options,
      defaults
    );
  }
  render(index, scales, channels, dimensions, context) {
    const {x: X, y: Y, z: Z} = channels;
    const [cx, cy] = applyFrameAnchor(this, dimensions);
    const xi = X ? (i) => X[i] : constant(cx);
    const yi = Y ? (i) => Y[i] : constant(cy);
    const mark = this;

    function mesh(index) {
      const delaunay = Delaunay.from(index, xi, yi);
      select(this)
        .append("path")
        .datum(index[0])
        .call(applyDirectStyles, mark)
        .attr("d", mark._render(delaunay, dimensions))
        .call(applyChannelStyles, mark, channels);
    }

<<<<<<< HEAD
    return create("svg:g")
      .call(applyIndirectStyles, this, scales, dimensions)
      .call(applyTransform, this, scales)
      .call(
        Z
          ? (g) =>
              g
                .selectAll()
                .data(group(index, (i) => Z[i]).values())
                .enter()
                .append("g")
                .each(mesh)
          : (g) => g.datum(index).each(mesh)
      )
=======
    return create("svg:g", context)
        .call(applyIndirectStyles, this, scales, dimensions)
        .call(applyTransform, this, scales)
        .call(Z
          ? g => g.selectAll().data(group(index, i => Z[i]).values()).enter().append("g").each(mesh)
          : g => g.datum(index).each(mesh))
>>>>>>> 08d3311f
      .node();
  }
}

class DelaunayMesh extends AbstractDelaunayMark {
  constructor(data, options = {}) {
    super(data, options, delaunayMeshDefaults);
    this.fill = "none";
  }
  _render(delaunay) {
    return delaunay.render();
  }
}

class Hull extends AbstractDelaunayMark {
  constructor(data, options = {}) {
    super(data, options, hullDefaults, maybeZ);
  }
  _render(delaunay) {
    return delaunay.renderHull();
  }
}

class Voronoi extends Mark {
  constructor(data, options = {}) {
    const {x, y, z} = options;
    super(
      data,
      [
        {name: "x", value: x, scale: "x", optional: true},
        {name: "y", value: y, scale: "y", optional: true},
        {name: "z", value: z, optional: true}
      ],
      options,
      voronoiDefaults
    );
  }
  render(index, scales, channels, dimensions, context) {
    const {x: X, y: Y, z: Z} = channels;
    const [cx, cy] = applyFrameAnchor(this, dimensions);
    const xi = X ? (i) => X[i] : constant(cx);
    const yi = Y ? (i) => Y[i] : constant(cy);

    function cells(index) {
      const delaunay = Delaunay.from(index, xi, yi);
      const voronoi = voronoiof(delaunay, dimensions);
      select(this)
        .selectAll()
        .data(index)
        .enter()
        .append("path")
        .call(applyDirectStyles, this)
        .attr("d", (_, i) => voronoi.renderCell(i))
        .call(applyChannelStyles, this, channels);
    }

<<<<<<< HEAD
    return create("svg:g")
      .call(applyIndirectStyles, this, scales, dimensions)
      .call(applyTransform, this, scales)
      .call(
        Z
          ? (g) =>
              g
                .selectAll()
                .data(group(index, (i) => Z[i]).values())
                .enter()
                .append("g")
                .each(cells)
          : (g) => g.datum(index).each(cells)
      )
=======
    return create("svg:g", context)
        .call(applyIndirectStyles, this, scales, dimensions)
        .call(applyTransform, this, scales)
        .call(Z
          ? g => g.selectAll().data(group(index, i => Z[i]).values()).enter().append("g").each(cells)
          : g => g.datum(index).each(cells))
>>>>>>> 08d3311f
      .node();
  }
}

class VoronoiMesh extends AbstractDelaunayMark {
  constructor(data, options) {
    super(data, options, voronoiMeshDefaults);
    this.fill = "none";
  }
  _render(delaunay, dimensions) {
    return voronoiof(delaunay, dimensions).render();
  }
}

function voronoiof(delaunay, dimensions) {
  const {width, height, marginTop, marginRight, marginBottom, marginLeft} =
    dimensions;
  return delaunay.voronoi([
    marginLeft,
    marginTop,
    width - marginRight,
    height - marginBottom
  ]);
}

function delaunayMark(DelaunayMark, data, {x, y, ...options} = {}) {
  [x, y] = maybeTuple(x, y);
  return new DelaunayMark(data, {...options, x, y});
}

export function delaunayLink(data, options) {
  return delaunayMark(DelaunayLink, data, options);
}

export function delaunayMesh(data, options) {
  return delaunayMark(DelaunayMesh, data, options);
}

export function hull(data, options) {
  return delaunayMark(Hull, data, options);
}

export function voronoi(data, options) {
  return delaunayMark(Voronoi, data, options);
}

export function voronoiMesh(data, options) {
  return delaunayMark(VoronoiMesh, data, options);
}<|MERGE_RESOLUTION|>--- conflicted
+++ resolved
@@ -3,13 +3,7 @@
 import {Curve} from "../curve.js";
 import {constant, maybeTuple, maybeZ} from "../options.js";
 import {Mark} from "../plot.js";
-import {
-  applyChannelStyles,
-  applyDirectStyles,
-  applyFrameAnchor,
-  applyIndirectStyles,
-  applyTransform
-} from "../style.js";
+import {applyChannelStyles, applyDirectStyles, applyFrameAnchor, applyIndirectStyles, applyTransform} from "../style.js";
 import {markers, applyMarkers} from "./marker.js";
 
 const delaunayLinkDefaults = {
@@ -68,8 +62,8 @@
     const {x: X, y: Y, z: Z} = channels;
     const {curve} = this;
     const [cx, cy] = applyFrameAnchor(this, dimensions);
-    const xi = X ? (i) => X[i] : constant(cx);
-    const yi = Y ? (i) => Y[i] : constant(cy);
+    const xi = X ? i => X[i] : constant(cx);
+    const yi = Y ? i => Y[i] : constant(cy);
     const mark = this;
 
     function links(index) {
@@ -94,13 +88,11 @@
       }
 
       const {halfedges, hull, triangles} = Delaunay.from(index, xi, yi);
-      for (let i = 0; i < halfedges.length; ++i) {
-        // inner edges
+      for (let i = 0; i < halfedges.length; ++i) { // inner edges
         const j = halfedges[i];
         if (j > i) link(triangles[i], triangles[j]);
       }
-      for (let i = 0; i < hull.length; ++i) {
-        // convex hull
+      for (let i = 0; i < hull.length; ++i) { // convex hull
         link(hull[i], hull[(i + 1) % hull.length]);
       }
 
@@ -108,43 +100,26 @@
         .selectAll()
         .data(newIndex)
         .join("path")
-        .call(applyDirectStyles, mark)
-        .attr("d", (i) => {
-          const p = path();
-          const c = curve(p);
-          c.lineStart();
-          c.point(X1[i], Y1[i]);
-          c.point(X2[i], Y2[i]);
-          c.lineEnd();
-          return p;
-        })
-        .call(applyChannelStyles, mark, newChannels)
-        .call(applyMarkers, mark, newChannels);
+          .call(applyDirectStyles, mark)
+          .attr("d", i => {
+            const p = path();
+            const c = curve(p);
+            c.lineStart();
+            c.point(X1[i], Y1[i]);
+            c.point(X2[i], Y2[i]);
+            c.lineEnd();
+            return p;
+          })
+          .call(applyChannelStyles, mark, newChannels)
+          .call(applyMarkers, mark, newChannels);
     }
 
-<<<<<<< HEAD
-    return create("svg:g")
-      .call(applyIndirectStyles, this, scales, dimensions)
-      .call(applyTransform, this, scales)
-      .call(
-        Z
-          ? (g) =>
-              g
-                .selectAll()
-                .data(group(index, (i) => Z[i]).values())
-                .enter()
-                .append("g")
-                .each(links)
-          : (g) => g.datum(index).each(links)
-      )
-=======
     return create("svg:g", context)
         .call(applyIndirectStyles, this, scales, dimensions)
         .call(applyTransform, this, scales)
         .call(Z
           ? g => g.selectAll().data(group(index, i => Z[i]).values()).enter().append("g").each(links)
           : g => g.datum(index).each(links))
->>>>>>> 08d3311f
       .node();
   }
 }
@@ -166,43 +141,25 @@
   render(index, scales, channels, dimensions, context) {
     const {x: X, y: Y, z: Z} = channels;
     const [cx, cy] = applyFrameAnchor(this, dimensions);
-    const xi = X ? (i) => X[i] : constant(cx);
-    const yi = Y ? (i) => Y[i] : constant(cy);
+    const xi = X ? i => X[i] : constant(cx);
+    const yi = Y ? i => Y[i] : constant(cy);
     const mark = this;
 
     function mesh(index) {
       const delaunay = Delaunay.from(index, xi, yi);
-      select(this)
-        .append("path")
+      select(this).append("path")
         .datum(index[0])
         .call(applyDirectStyles, mark)
         .attr("d", mark._render(delaunay, dimensions))
         .call(applyChannelStyles, mark, channels);
     }
 
-<<<<<<< HEAD
-    return create("svg:g")
-      .call(applyIndirectStyles, this, scales, dimensions)
-      .call(applyTransform, this, scales)
-      .call(
-        Z
-          ? (g) =>
-              g
-                .selectAll()
-                .data(group(index, (i) => Z[i]).values())
-                .enter()
-                .append("g")
-                .each(mesh)
-          : (g) => g.datum(index).each(mesh)
-      )
-=======
     return create("svg:g", context)
         .call(applyIndirectStyles, this, scales, dimensions)
         .call(applyTransform, this, scales)
         .call(Z
           ? g => g.selectAll().data(group(index, i => Z[i]).values()).enter().append("g").each(mesh)
           : g => g.datum(index).each(mesh))
->>>>>>> 08d3311f
       .node();
   }
 }
@@ -243,8 +200,8 @@
   render(index, scales, channels, dimensions, context) {
     const {x: X, y: Y, z: Z} = channels;
     const [cx, cy] = applyFrameAnchor(this, dimensions);
-    const xi = X ? (i) => X[i] : constant(cx);
-    const yi = Y ? (i) => Y[i] : constant(cy);
+    const xi = X ? i => X[i] : constant(cx);
+    const yi = Y ? i => Y[i] : constant(cy);
 
     function cells(index) {
       const delaunay = Delaunay.from(index, xi, yi);
@@ -254,34 +211,17 @@
         .data(index)
         .enter()
         .append("path")
-        .call(applyDirectStyles, this)
-        .attr("d", (_, i) => voronoi.renderCell(i))
-        .call(applyChannelStyles, this, channels);
+          .call(applyDirectStyles, this)
+          .attr("d", (_, i) => voronoi.renderCell(i))
+          .call(applyChannelStyles, this, channels);
     }
 
-<<<<<<< HEAD
-    return create("svg:g")
-      .call(applyIndirectStyles, this, scales, dimensions)
-      .call(applyTransform, this, scales)
-      .call(
-        Z
-          ? (g) =>
-              g
-                .selectAll()
-                .data(group(index, (i) => Z[i]).values())
-                .enter()
-                .append("g")
-                .each(cells)
-          : (g) => g.datum(index).each(cells)
-      )
-=======
     return create("svg:g", context)
         .call(applyIndirectStyles, this, scales, dimensions)
         .call(applyTransform, this, scales)
         .call(Z
           ? g => g.selectAll().data(group(index, i => Z[i]).values()).enter().append("g").each(cells)
           : g => g.datum(index).each(cells))
->>>>>>> 08d3311f
       .node();
   }
 }
@@ -297,18 +237,12 @@
 }
 
 function voronoiof(delaunay, dimensions) {
-  const {width, height, marginTop, marginRight, marginBottom, marginLeft} =
-    dimensions;
-  return delaunay.voronoi([
-    marginLeft,
-    marginTop,
-    width - marginRight,
-    height - marginBottom
-  ]);
+  const {width, height, marginTop, marginRight, marginBottom, marginLeft} = dimensions;
+  return delaunay.voronoi([marginLeft, marginTop, width - marginRight, height - marginBottom]);
 }
 
 function delaunayMark(DelaunayMark, data, {x, y, ...options} = {}) {
-  [x, y] = maybeTuple(x, y);
+  ([x, y] = maybeTuple(x, y));
   return new DelaunayMark(data, {...options, x, y});
 }
 
