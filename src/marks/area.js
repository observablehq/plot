--- conflicted
+++ resolved
@@ -2,18 +2,8 @@
 import {create} from "../context.js";
 import {Curve} from "../curve.js";
 import {first, indexOf, maybeZ, second} from "../options.js";
-<<<<<<< HEAD
-import {
-  applyDirectStyles,
-  applyIndirectStyles,
-  applyTransform,
-  applyGroupedChannelStyles,
-  groupIndex
-} from "../style.js";
-=======
 import {Mark} from "../plot.js";
 import {applyDirectStyles, applyIndirectStyles, applyTransform, applyGroupedChannelStyles, groupIndex} from "../style.js";
->>>>>>> 08d3311f
 import {maybeDenseIntervalX, maybeDenseIntervalY} from "../transforms/bin.js";
 import {maybeIdentityX, maybeIdentityY} from "../transforms/identity.js";
 import {maybeStackX, maybeStackY} from "../transforms/stack.js";
@@ -49,35 +39,22 @@
   }
   render(index, scales, channels, dimensions, context) {
     const {x1: X1, y1: Y1, x2: X2 = X1, y2: Y2 = Y1} = channels;
-<<<<<<< HEAD
-    return create("svg:g")
-      .call(applyIndirectStyles, this, scales, dimensions)
-      .call(applyTransform, this, scales, 0, 0)
-      .call((g) =>
-        g
-          .selectAll()
-=======
     return create("svg:g", context)
         .call(applyIndirectStyles, this, scales, dimensions)
         .call(applyTransform, this, scales, 0, 0)
         .call(g => g.selectAll()
->>>>>>> 08d3311f
           .data(groupIndex(index, [X1, Y1, X2, Y2], this, channels))
           .enter()
           .append("path")
-          .call(applyDirectStyles, this)
-          .call(applyGroupedChannelStyles, this, channels)
-          .attr(
-            "d",
-            shapeArea()
+            .call(applyDirectStyles, this)
+            .call(applyGroupedChannelStyles, this, channels)
+            .attr("d", shapeArea()
               .curve(this.curve)
-              .defined((i) => i >= 0)
-              .x0((i) => X1[i])
-              .y0((i) => Y1[i])
-              .x1((i) => X2[i])
-              .y1((i) => Y2[i])
-          )
-      )
+              .defined(i => i >= 0)
+              .x0(i => X1[i])
+              .y0(i => Y1[i])
+              .x1(i => X2[i])
+              .y1(i => Y2[i])))
       .node();
   }
 }
@@ -89,16 +66,10 @@
 
 export function areaX(data, options) {
   const {y = indexOf, ...rest} = maybeDenseIntervalY(options);
-  return new Area(
-    data,
-    maybeStackX(maybeIdentityX({...rest, y1: y, y2: undefined}))
-  );
+  return new Area(data, maybeStackX(maybeIdentityX({...rest, y1: y, y2: undefined})));
 }
 
 export function areaY(data, options) {
   const {x = indexOf, ...rest} = maybeDenseIntervalX(options);
-  return new Area(
-    data,
-    maybeStackY(maybeIdentityY({...rest, x1: x, x2: undefined}))
-  );
+  return new Area(data, maybeStackY(maybeIdentityY({...rest, x1: x, x2: undefined})));
 }