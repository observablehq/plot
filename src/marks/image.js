import {create} from "../context.js";
import {positive} from "../defined.js";
import {
  maybeFrameAnchor,
  maybeNumberChannel,
  maybeTuple,
  string
} from "../options.js";
import {Mark} from "../plot.js";
import {
  applyChannelStyles,
  applyDirectStyles,
  applyIndirectStyles,
  applyTransform,
  applyAttr,
  impliedString,
  applyFrameAnchor
} from "../style.js";

const defaults = {
  ariaLabel: "image",
  fill: null,
  stroke: null
};

// Tests if the given string is a path: does it start with a dot-slash
// (./foo.png), dot-dot-slash (../foo.png), or slash (/foo.png)?
function isPath(string) {
  return /^\.*\//.test(string);
}

// Tests if the given string is a URL (e.g., https://placekitten.com/200/300).
// The allowed protocols is overly restrictive, but we don’t want to allow any
// scheme here because it would increase the likelihood of a false positive with
// a field name that happens to contain a colon.
function isUrl(string) {
  return /^(blob|data|file|http|https):/i.test(string);
}

// Disambiguates a constant src definition from a channel. A path or URL string
// is assumed to be a constant; any other string is assumed to be a field name.
function maybePathChannel(value) {
  return typeof value === "string" && (isPath(value) || isUrl(value))
    ? [undefined, value]
    : [value, undefined];
}

export class Image extends Mark {
  constructor(data, options = {}) {
    let {
      x,
      y,
      width,
      height,
      src,
      preserveAspectRatio,
      crossOrigin,
      frameAnchor
    } = options;
    if (width === undefined && height !== undefined) width = height;
    else if (height === undefined && width !== undefined) height = width;
    const [vs, cs] = maybePathChannel(src);
    const [vw, cw] = maybeNumberChannel(width, 16);
    const [vh, ch] = maybeNumberChannel(height, 16);
    super(
      data,
      [
        {name: "x", value: x, scale: "x", optional: true},
        {name: "y", value: y, scale: "y", optional: true},
        {name: "width", value: vw, filter: positive, optional: true},
        {name: "height", value: vh, filter: positive, optional: true},
        {name: "src", value: vs, optional: true}
      ],
      options,
      defaults
    );
    this.src = cs;
    this.width = cw;
    this.height = ch;
    this.preserveAspectRatio = impliedString(preserveAspectRatio, "xMidYMid");
    this.crossOrigin = string(crossOrigin);
    this.frameAnchor = maybeFrameAnchor(frameAnchor);
  }
  render(index, scales, channels, dimensions, context) {
    const {x: X, y: Y, width: W, height: H, src: S} = channels;
    const [cx, cy] = applyFrameAnchor(this, dimensions);
<<<<<<< HEAD
    return create("svg:g")
      .call(applyIndirectStyles, this, scales, dimensions)
      .call(applyTransform, this, scales)
      .call((g) =>
        g
          .selectAll()
=======
    return create("svg:g", context)
        .call(applyIndirectStyles, this, scales, dimensions)
        .call(applyTransform, this, scales)
        .call(g => g.selectAll()
>>>>>>> 08d3311f
          .data(index)
          .enter()
          .append("image")
          .call(applyDirectStyles, this)
          .attr(
            "x",
            W && X
              ? (i) => X[i] - W[i] / 2
              : W
              ? (i) => cx - W[i] / 2
              : X
              ? (i) => X[i] - this.width / 2
              : cx - this.width / 2
          )
          .attr(
            "y",
            H && Y
              ? (i) => Y[i] - H[i] / 2
              : H
              ? (i) => cy - H[i] / 2
              : Y
              ? (i) => Y[i] - this.height / 2
              : cy - this.height / 2
          )
          .attr("width", W ? (i) => W[i] : this.width)
          .attr("height", H ? (i) => H[i] : this.height)
          .call(applyAttr, "href", S ? (i) => S[i] : this.src)
          .call(applyAttr, "preserveAspectRatio", this.preserveAspectRatio)
          .call(applyAttr, "crossorigin", this.crossOrigin)
          .call(applyChannelStyles, this, channels)
      )
      .node();
  }
}

export function image(data, {x, y, ...options} = {}) {
  if (options.frameAnchor === undefined) [x, y] = maybeTuple(x, y);
  return new Image(data, {...options, x, y});
}<|MERGE_RESOLUTION|>--- conflicted
+++ resolved
@@ -1,21 +1,8 @@
 import {create} from "../context.js";
 import {positive} from "../defined.js";
-import {
-  maybeFrameAnchor,
-  maybeNumberChannel,
-  maybeTuple,
-  string
-} from "../options.js";
+import {maybeFrameAnchor, maybeNumberChannel, maybeTuple, string} from "../options.js";
 import {Mark} from "../plot.js";
-import {
-  applyChannelStyles,
-  applyDirectStyles,
-  applyIndirectStyles,
-  applyTransform,
-  applyAttr,
-  impliedString,
-  applyFrameAnchor
-} from "../style.js";
+import {applyChannelStyles, applyDirectStyles, applyIndirectStyles, applyTransform, applyAttr, impliedString, applyFrameAnchor} from "../style.js";
 
 const defaults = {
   ariaLabel: "image",
@@ -47,16 +34,7 @@
 
 export class Image extends Mark {
   constructor(data, options = {}) {
-    let {
-      x,
-      y,
-      width,
-      height,
-      src,
-      preserveAspectRatio,
-      crossOrigin,
-      frameAnchor
-    } = options;
+    let {x, y, width, height, src, preserveAspectRatio, crossOrigin, frameAnchor} = options;
     if (width === undefined && height !== undefined) width = height;
     else if (height === undefined && width !== undefined) height = width;
     const [vs, cs] = maybePathChannel(src);
@@ -84,55 +62,27 @@
   render(index, scales, channels, dimensions, context) {
     const {x: X, y: Y, width: W, height: H, src: S} = channels;
     const [cx, cy] = applyFrameAnchor(this, dimensions);
-<<<<<<< HEAD
-    return create("svg:g")
-      .call(applyIndirectStyles, this, scales, dimensions)
-      .call(applyTransform, this, scales)
-      .call((g) =>
-        g
-          .selectAll()
-=======
     return create("svg:g", context)
         .call(applyIndirectStyles, this, scales, dimensions)
         .call(applyTransform, this, scales)
         .call(g => g.selectAll()
->>>>>>> 08d3311f
           .data(index)
           .enter()
           .append("image")
-          .call(applyDirectStyles, this)
-          .attr(
-            "x",
-            W && X
-              ? (i) => X[i] - W[i] / 2
-              : W
-              ? (i) => cx - W[i] / 2
-              : X
-              ? (i) => X[i] - this.width / 2
-              : cx - this.width / 2
-          )
-          .attr(
-            "y",
-            H && Y
-              ? (i) => Y[i] - H[i] / 2
-              : H
-              ? (i) => cy - H[i] / 2
-              : Y
-              ? (i) => Y[i] - this.height / 2
-              : cy - this.height / 2
-          )
-          .attr("width", W ? (i) => W[i] : this.width)
-          .attr("height", H ? (i) => H[i] : this.height)
-          .call(applyAttr, "href", S ? (i) => S[i] : this.src)
-          .call(applyAttr, "preserveAspectRatio", this.preserveAspectRatio)
-          .call(applyAttr, "crossorigin", this.crossOrigin)
-          .call(applyChannelStyles, this, channels)
-      )
+            .call(applyDirectStyles, this)
+            .attr("x", W && X ? i => X[i] - W[i] / 2 : W ? i => cx - W[i] / 2 : X ? i => X[i] - this.width / 2 : cx - this.width / 2)
+            .attr("y", H && Y ? i => Y[i] - H[i] / 2 : H ? i => cy - H[i] / 2 : Y ? i => Y[i] - this.height / 2 : cy - this.height / 2)
+            .attr("width", W ? i => W[i] : this.width)
+            .attr("height", H ? i => H[i] : this.height)
+            .call(applyAttr, "href", S ? i => S[i] : this.src)
+            .call(applyAttr, "preserveAspectRatio", this.preserveAspectRatio)
+            .call(applyAttr, "crossorigin", this.crossOrigin)
+            .call(applyChannelStyles, this, channels))
       .node();
   }
 }
 
 export function image(data, {x, y, ...options} = {}) {
-  if (options.frameAnchor === undefined) [x, y] = maybeTuple(x, y);
+  if (options.frameAnchor === undefined) ([x, y] = maybeTuple(x, y));
   return new Image(data, {...options, x, y});
 }