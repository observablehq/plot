import {create} from "../context.js";
import {radians} from "../math.js";
import {constant} from "../options.js";
import {Mark} from "../plot.js";
import {
  applyChannelStyles,
  applyDirectStyles,
  applyIndirectStyles,
  applyTransform
} from "../style.js";
import {maybeSameValue} from "./link.js";

const defaults = {
  ariaLabel: "arrow",
  fill: "none",
  stroke: "currentColor",
  strokeLinecap: "round",
  strokeMiterlimit: 1,
  strokeWidth: 1.5
};

export class Arrow extends Mark {
  constructor(data, options = {}) {
    const {
      x1,
      y1,
      x2,
      y2,
      bend = 0,
      headAngle = 60,
      headLength = 8, // Disable the arrow with headLength = 0; or, use Plot.link.
      inset = 0,
      insetStart = inset,
      insetEnd = inset
    } = options;
    super(
      data,
      [
        {name: "x1", value: x1, scale: "x"},
        {name: "y1", value: y1, scale: "y"},
        {name: "x2", value: x2, scale: "x", optional: true},
        {name: "y2", value: y2, scale: "y", optional: true}
      ],
      options,
      defaults
    );
    this.bend = bend === true ? 22.5 : Math.max(-90, Math.min(90, bend));
    this.headAngle = +headAngle;
    this.headLength = +headLength;
    this.insetStart = +insetStart;
    this.insetEnd = +insetEnd;
  }
  render(index, scales, channels, dimensions, context) {
    const {x1: X1, y1: Y1, x2: X2 = X1, y2: Y2 = Y1, SW} = channels;
    const {strokeWidth, bend, headAngle, headLength, insetStart, insetEnd} =
      this;
    const sw = SW
      ? (i) => SW[i]
      : constant(strokeWidth === undefined ? 1 : strokeWidth);

    // When bending, the offset between the straight line between the two points
    // and the outgoing tangent from the start point. (Also the negative
    // incoming tangent to the end point.) This must be within ±π/2. A positive
    // angle will produce a clockwise curve; a negative angle will produce a
    // counterclockwise curve; zero will produce a straight line.
    const bendAngle = bend * radians;

    // The angle between the arrow’s shaft and one of the wings; the “head”
    // angle between the wings is twice this value.
    const wingAngle = (headAngle * radians) / 2;

    // The length of the arrowhead’s “wings” (the line segments that extend from
    // the end point) relative to the stroke width.
    const wingScale = headLength / 1.5;

<<<<<<< HEAD
    return create("svg:g")
      .call(applyIndirectStyles, this, scales, dimensions)
      .call(applyTransform, this, scales)
      .call((g) =>
        g
          .selectAll()
=======
    return create("svg:g", context)
        .call(applyIndirectStyles, this, scales, dimensions)
        .call(applyTransform, this, scales)
        .call(g => g.selectAll()
>>>>>>> 08d3311f
          .data(index)
          .enter()
          .append("path")
          .call(applyDirectStyles, this)
          .attr("d", (i) => {
            // The start ⟨x1,y1⟩ and end ⟨x2,y2⟩ points may be inset, and the
            // ending line angle may be altered for inset swoopy arrows.
            let x1 = X1[i],
              y1 = Y1[i],
              x2 = X2[i],
              y2 = Y2[i];
            const lineLength = Math.hypot(x2 - x1, y2 - y1);
            if (lineLength <= insetStart + insetEnd) return null;
            let lineAngle = Math.atan2(y2 - y1, x2 - x1);

            // We don’t allow the wing length to be too large relative to the
            // length of the arrow. (Plot.vector allows arbitrarily large
            // wings, but that’s okay since vectors are usually small.)
            const headLength = Math.min(wingScale * sw(i), lineLength / 3);

            // The radius of the circle that intersects with the two endpoints
            // and has the specified bend angle.
            const r =
              Math.hypot(lineLength / Math.tan(bendAngle), lineLength) / 2;

            // Apply insets.
            if (insetStart || insetEnd) {
              if (r < 1e5) {
                // For inset swoopy arrows, compute the circle-circle
                // intersection between a circle centered around the
                // respective arrow endpoint and the center of the circle
                // segment that forms the shaft of the arrow.
                const sign = Math.sign(bendAngle);
                const [cx, cy] = pointPointCenter([x1, y1], [x2, y2], r, sign);
                if (insetStart) {
                  [x1, y1] = circleCircleIntersect(
                    [cx, cy, r],
                    [x1, y1, insetStart],
                    -sign * Math.sign(insetStart)
                  );
                }
                // For the end inset, rotate the arrowhead so that it aligns
                // with the truncated end of the arrow. Since the arrow is a
                // segment of the circle centered at ⟨cx,cy⟩, we can compute
                // the angular difference to the new endpoint.
                if (insetEnd) {
                  const [x, y] = circleCircleIntersect(
                    [cx, cy, r],
                    [x2, y2, insetEnd],
                    sign * Math.sign(insetEnd)
                  );
                  lineAngle +=
                    Math.atan2(y - cy, x - cx) - Math.atan2(y2 - cy, x2 - cx);
                  (x2 = x), (y2 = y);
                }
              } else {
                // For inset straight arrows, offset along the straight line.
                const dx = x2 - x1,
                  dy = y2 - y1,
                  d = Math.hypot(dx, dy);
                if (insetStart)
                  (x1 += (dx / d) * insetStart), (y1 += (dy / d) * insetStart);
                if (insetEnd)
                  (x2 -= (dx / d) * insetEnd), (y2 -= (dy / d) * insetEnd);
              }
            }

            // The angle of the arrow as it approaches the endpoint, and the
            // angles of the adjacent wings. Here “left” refers to if the
            // arrow is pointing up.
            const endAngle = lineAngle + bendAngle;
            const leftAngle = endAngle + wingAngle;
            const rightAngle = endAngle - wingAngle;

            // The endpoints of the two wings.
            const x3 = x2 - headLength * Math.cos(leftAngle);
            const y3 = y2 - headLength * Math.sin(leftAngle);
            const x4 = x2 - headLength * Math.cos(rightAngle);
            const y4 = y2 - headLength * Math.sin(rightAngle);

            // If the radius is very large (or even infinite, as when the bend
            // angle is zero), then render a straight line.
            return `M${x1},${y1}${
              r < 1e5 ? `A${r},${r} 0,0,${bendAngle > 0 ? 1 : 0} ` : `L`
            }${x2},${y2}M${x3},${y3}L${x2},${y2}L${x4},${y4}`;
          })
          .call(applyChannelStyles, this, channels)
      )
      .node();
  }
}

// Returns the center of a circle that goes through the two given points ⟨ax,ay⟩
// and ⟨bx,by⟩ and has radius r. There are two such points; use the sign +1 or
// -1 to chose between them. Returns [NaN, NaN] if r is too small.
function pointPointCenter([ax, ay], [bx, by], r, sign) {
  const dx = bx - ax,
    dy = by - ay,
    d = Math.hypot(dx, dy);
  const k = (sign * Math.sqrt(r * r - (d * d) / 4)) / d;
  return [(ax + bx) / 2 - dy * k, (ay + by) / 2 + dx * k];
}

// Given two circles, one centered at ⟨ax,ay⟩ with radius ar, and the other
// centered at ⟨bx,by⟩ with radius br, returns a point at which the two circles
// intersect. There are typically two such points; use the sign +1 or -1 to
// chose between them. Returns [NaN, NaN] if there is no intersection.
// https://mathworld.wolfram.com/Circle-CircleIntersection.html
function circleCircleIntersect([ax, ay, ar], [bx, by, br], sign) {
  const dx = bx - ax,
    dy = by - ay,
    d = Math.hypot(dx, dy);
  const x = (dx * dx + dy * dy - br * br + ar * ar) / (2 * d);
  const y = sign * Math.sqrt(ar * ar - x * x);
  return [ax + (dx * x + dy * y) / d, ay + (dy * x - dx * y) / d];
}

export function arrow(data, {x, x1, x2, y, y1, y2, ...options} = {}) {
  [x1, x2] = maybeSameValue(x, x1, x2);
  [y1, y2] = maybeSameValue(y, y1, y2);
  return new Arrow(data, {...options, x1, x2, y1, y2});
}<|MERGE_RESOLUTION|>--- conflicted
+++ resolved
@@ -2,12 +2,7 @@
 import {radians} from "../math.js";
 import {constant} from "../options.js";
 import {Mark} from "../plot.js";
-import {
-  applyChannelStyles,
-  applyDirectStyles,
-  applyIndirectStyles,
-  applyTransform
-} from "../style.js";
+import {applyChannelStyles, applyDirectStyles, applyIndirectStyles, applyTransform} from "../style.js";
 import {maybeSameValue} from "./link.js";
 
 const defaults = {
@@ -52,11 +47,8 @@
   }
   render(index, scales, channels, dimensions, context) {
     const {x1: X1, y1: Y1, x2: X2 = X1, y2: Y2 = Y1, SW} = channels;
-    const {strokeWidth, bend, headAngle, headLength, insetStart, insetEnd} =
-      this;
-    const sw = SW
-      ? (i) => SW[i]
-      : constant(strokeWidth === undefined ? 1 : strokeWidth);
+    const {strokeWidth, bend, headAngle, headLength, insetStart, insetEnd} = this;
+    const sw = SW ? i => SW[i] : constant(strokeWidth === undefined ? 1 : strokeWidth);
 
     // When bending, the offset between the straight line between the two points
     // and the outgoing tangent from the start point. (Also the negative
@@ -67,113 +59,84 @@
 
     // The angle between the arrow’s shaft and one of the wings; the “head”
     // angle between the wings is twice this value.
-    const wingAngle = (headAngle * radians) / 2;
+    const wingAngle = headAngle * radians / 2;
 
     // The length of the arrowhead’s “wings” (the line segments that extend from
     // the end point) relative to the stroke width.
     const wingScale = headLength / 1.5;
 
-<<<<<<< HEAD
-    return create("svg:g")
-      .call(applyIndirectStyles, this, scales, dimensions)
-      .call(applyTransform, this, scales)
-      .call((g) =>
-        g
-          .selectAll()
-=======
     return create("svg:g", context)
         .call(applyIndirectStyles, this, scales, dimensions)
         .call(applyTransform, this, scales)
         .call(g => g.selectAll()
->>>>>>> 08d3311f
           .data(index)
           .enter()
           .append("path")
-          .call(applyDirectStyles, this)
-          .attr("d", (i) => {
-            // The start ⟨x1,y1⟩ and end ⟨x2,y2⟩ points may be inset, and the
-            // ending line angle may be altered for inset swoopy arrows.
-            let x1 = X1[i],
-              y1 = Y1[i],
-              x2 = X2[i],
-              y2 = Y2[i];
-            const lineLength = Math.hypot(x2 - x1, y2 - y1);
-            if (lineLength <= insetStart + insetEnd) return null;
-            let lineAngle = Math.atan2(y2 - y1, x2 - x1);
+            .call(applyDirectStyles, this)
+            .attr("d", i => {
+              // The start ⟨x1,y1⟩ and end ⟨x2,y2⟩ points may be inset, and the
+              // ending line angle may be altered for inset swoopy arrows.
+              let x1 = X1[i], y1 = Y1[i], x2 = X2[i], y2 = Y2[i];
+              const lineLength = Math.hypot(x2 - x1, y2 - y1);
+              if (lineLength <= insetStart + insetEnd) return null;
+              let lineAngle = Math.atan2(y2 - y1, x2 - x1);
 
-            // We don’t allow the wing length to be too large relative to the
-            // length of the arrow. (Plot.vector allows arbitrarily large
-            // wings, but that’s okay since vectors are usually small.)
-            const headLength = Math.min(wingScale * sw(i), lineLength / 3);
+              // We don’t allow the wing length to be too large relative to the
+              // length of the arrow. (Plot.vector allows arbitrarily large
+              // wings, but that’s okay since vectors are usually small.)
+              const headLength = Math.min(wingScale * sw(i), lineLength / 3);
 
-            // The radius of the circle that intersects with the two endpoints
-            // and has the specified bend angle.
-            const r =
-              Math.hypot(lineLength / Math.tan(bendAngle), lineLength) / 2;
+              // The radius of the circle that intersects with the two endpoints
+              // and has the specified bend angle.
+              const r = Math.hypot(lineLength / Math.tan(bendAngle), lineLength) / 2;
 
-            // Apply insets.
-            if (insetStart || insetEnd) {
-              if (r < 1e5) {
-                // For inset swoopy arrows, compute the circle-circle
-                // intersection between a circle centered around the
-                // respective arrow endpoint and the center of the circle
-                // segment that forms the shaft of the arrow.
-                const sign = Math.sign(bendAngle);
-                const [cx, cy] = pointPointCenter([x1, y1], [x2, y2], r, sign);
-                if (insetStart) {
-                  [x1, y1] = circleCircleIntersect(
-                    [cx, cy, r],
-                    [x1, y1, insetStart],
-                    -sign * Math.sign(insetStart)
-                  );
+              // Apply insets.
+              if (insetStart || insetEnd) {
+                if (r < 1e5) {
+                  // For inset swoopy arrows, compute the circle-circle
+                  // intersection between a circle centered around the
+                  // respective arrow endpoint and the center of the circle
+                  // segment that forms the shaft of the arrow.
+                  const sign = Math.sign(bendAngle);
+                  const [cx, cy] = pointPointCenter([x1, y1], [x2, y2], r, sign);
+                  if (insetStart) {
+                    ([x1, y1] = circleCircleIntersect([cx, cy, r], [x1, y1, insetStart], -sign * Math.sign(insetStart)));
+                  }
+                  // For the end inset, rotate the arrowhead so that it aligns
+                  // with the truncated end of the arrow. Since the arrow is a
+                  // segment of the circle centered at ⟨cx,cy⟩, we can compute
+                  // the angular difference to the new endpoint.
+                  if (insetEnd) {
+                    const [x, y] = circleCircleIntersect([cx, cy, r], [x2, y2, insetEnd], sign * Math.sign(insetEnd));
+                    lineAngle += Math.atan2(y - cy, x - cx) - Math.atan2(y2 - cy, x2 - cx);
+                    x2 = x, y2 = y;
+                  }
+                } else {
+                  // For inset straight arrows, offset along the straight line.
+                  const dx = x2 - x1, dy = y2 - y1, d = Math.hypot(dx, dy);
+                  if (insetStart) x1 += dx / d * insetStart, y1 += dy / d * insetStart;
+                  if (insetEnd) x2 -= dx / d * insetEnd, y2 -= dy / d * insetEnd;
                 }
-                // For the end inset, rotate the arrowhead so that it aligns
-                // with the truncated end of the arrow. Since the arrow is a
-                // segment of the circle centered at ⟨cx,cy⟩, we can compute
-                // the angular difference to the new endpoint.
-                if (insetEnd) {
-                  const [x, y] = circleCircleIntersect(
-                    [cx, cy, r],
-                    [x2, y2, insetEnd],
-                    sign * Math.sign(insetEnd)
-                  );
-                  lineAngle +=
-                    Math.atan2(y - cy, x - cx) - Math.atan2(y2 - cy, x2 - cx);
-                  (x2 = x), (y2 = y);
-                }
-              } else {
-                // For inset straight arrows, offset along the straight line.
-                const dx = x2 - x1,
-                  dy = y2 - y1,
-                  d = Math.hypot(dx, dy);
-                if (insetStart)
-                  (x1 += (dx / d) * insetStart), (y1 += (dy / d) * insetStart);
-                if (insetEnd)
-                  (x2 -= (dx / d) * insetEnd), (y2 -= (dy / d) * insetEnd);
               }
-            }
 
-            // The angle of the arrow as it approaches the endpoint, and the
-            // angles of the adjacent wings. Here “left” refers to if the
-            // arrow is pointing up.
-            const endAngle = lineAngle + bendAngle;
-            const leftAngle = endAngle + wingAngle;
-            const rightAngle = endAngle - wingAngle;
+              // The angle of the arrow as it approaches the endpoint, and the
+              // angles of the adjacent wings. Here “left” refers to if the
+              // arrow is pointing up.
+              const endAngle = lineAngle + bendAngle;
+              const leftAngle = endAngle + wingAngle;
+              const rightAngle = endAngle - wingAngle;
 
-            // The endpoints of the two wings.
-            const x3 = x2 - headLength * Math.cos(leftAngle);
-            const y3 = y2 - headLength * Math.sin(leftAngle);
-            const x4 = x2 - headLength * Math.cos(rightAngle);
-            const y4 = y2 - headLength * Math.sin(rightAngle);
+              // The endpoints of the two wings.
+              const x3 = x2 - headLength * Math.cos(leftAngle);
+              const y3 = y2 - headLength * Math.sin(leftAngle);
+              const x4 = x2 - headLength * Math.cos(rightAngle);
+              const y4 = y2 - headLength * Math.sin(rightAngle);
 
-            // If the radius is very large (or even infinite, as when the bend
-            // angle is zero), then render a straight line.
-            return `M${x1},${y1}${
-              r < 1e5 ? `A${r},${r} 0,0,${bendAngle > 0 ? 1 : 0} ` : `L`
-            }${x2},${y2}M${x3},${y3}L${x2},${y2}L${x4},${y4}`;
-          })
-          .call(applyChannelStyles, this, channels)
-      )
+              // If the radius is very large (or even infinite, as when the bend
+              // angle is zero), then render a straight line.
+              return `M${x1},${y1}${r < 1e5 ? `A${r},${r} 0,0,${bendAngle > 0 ? 1 : 0} ` : `L`}${x2},${y2}M${x3},${y3}L${x2},${y2}L${x4},${y4}`;
+            })
+            .call(applyChannelStyles, this, channels))
       .node();
   }
 }
@@ -182,10 +145,8 @@
 // and ⟨bx,by⟩ and has radius r. There are two such points; use the sign +1 or
 // -1 to chose between them. Returns [NaN, NaN] if r is too small.
 function pointPointCenter([ax, ay], [bx, by], r, sign) {
-  const dx = bx - ax,
-    dy = by - ay,
-    d = Math.hypot(dx, dy);
-  const k = (sign * Math.sqrt(r * r - (d * d) / 4)) / d;
+  const dx = bx - ax, dy = by - ay, d = Math.hypot(dx, dy);
+  const k = sign * Math.sqrt(r * r - d * d / 4) / d;
   return [(ax + bx) / 2 - dy * k, (ay + by) / 2 + dx * k];
 }
 
@@ -195,16 +156,14 @@
 // chose between them. Returns [NaN, NaN] if there is no intersection.
 // https://mathworld.wolfram.com/Circle-CircleIntersection.html
 function circleCircleIntersect([ax, ay, ar], [bx, by, br], sign) {
-  const dx = bx - ax,
-    dy = by - ay,
-    d = Math.hypot(dx, dy);
+  const dx = bx - ax, dy = by - ay, d = Math.hypot(dx, dy);
   const x = (dx * dx + dy * dy - br * br + ar * ar) / (2 * d);
   const y = sign * Math.sqrt(ar * ar - x * x);
   return [ax + (dx * x + dy * y) / d, ay + (dy * x - dx * y) / d];
 }
 
 export function arrow(data, {x, x1, x2, y, y1, y2, ...options} = {}) {
-  [x1, x2] = maybeSameValue(x, x1, x2);
-  [y1, y2] = maybeSameValue(y, y1, y2);
+  ([x1, x2] = maybeSameValue(x, x1, x2));
+  ([y1, y2] = maybeSameValue(y, y1, y2));
   return new Arrow(data, {...options, x1, x2, y1, y2});
 }