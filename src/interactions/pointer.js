--- conflicted
+++ resolved
@@ -130,14 +130,10 @@
           g.replaceWith(r);
         }
         state.roots[renderIndex] = g = r;
-<<<<<<< HEAD
-        context.dispatchValue(i == null ? null : G ? take(data, I) : data[i]);
-=======
 
         // Dispatch the value. When simultaneously exiting this facet and
         // entering a new one, prioritize the entering facet.
-        if (!(i == null && facetState?.size > 1)) context.dispatchValue(i == null ? null : data[i]);
->>>>>>> e98ccb07
+        if (!(i == null && facetState?.size > 1)) context.dispatchValue(i == null ? null : G ? take(data, I) : data[i]);
         return r;
       }
 
