import {
  geoAlbersUsa,
  geoEqualEarth,
  geoEquirectangular,
  geoMercator,
  geoNaturalEarth1,
  geoOrthographic,
  geoStereographic
} from "d3";
import {isObject} from "./options.js";

export function maybeProjection(projection, dimensions) {
  if (projection == null) return;
  if (typeof projection.stream === "function") return projection; // d3 projection
<<<<<<< HEAD
  let options;
  if (isObject(projection)) ({type: projection, ...options} = projection);
  if (typeof projection !== "function") projection = namedProjection(projection);
  return projection?.({...dimensions, ...options});
}

function namedProjection(projection) {
=======
  const {width: w, height: h, marginTop, marginBottom, marginLeft, marginRight} = dimensions;
  const width = w - marginLeft - marginRight;
  const height = h - marginTop - marginBottom;
  let rotate, scale, precision;
  if (isObject(projection)) {
    ({type: projection, rotate, precision} = projection);
  }
>>>>>>> 5d0e16c3
  switch (`${projection}`.toLowerCase()) {
    case "identity":
      return;
    case "equirectangular":
      return scaleProjection(geoEquirectangular, 6.28, 3.14);
    case "orthographic":
      return scaleProjection(geoOrthographic, 2, 2);
    case "stereographic":
      return scaleProjection(geoStereographic, 2, 2);
    case "mercator":
      return scaleProjection(geoMercator, 6.29, 6.29);
    case "equal-earth":
      return scaleProjection(geoEqualEarth, 5.42, 2.64);
    case "natural-earth":
      return scaleProjection(geoNaturalEarth1, 5.48, 2.85);
    case "albers-usa":
      return scaleProjection(geoAlbersUsa, 1 / 1.34, 1 / 2.14);
    default:
      throw new Error(`unknown projection type: ${projection}`);
  }
<<<<<<< HEAD
}

function scaleProjection(createProjection, kx, ky) {
  return ({width, height, rotate, precision = 0.15}) => {
    const projection = createProjection();
    if (precision != null) projection.precision?.(precision);
    if (rotate != null) projection.rotate?.(rotate);
    projection.scale(Math.min(width / kx, height / ky));
    projection.translate([width / 2, height / 2]);
    return projection;
  };
=======
  projection = projection();
  projection.precision?.(precision === undefined ? 0.15 : precision);
  if (rotate != null) projection.rotate(rotate);
  return projection.scale(scale).translate([marginLeft + width / 2, marginTop + height / 2]);
>>>>>>> 5d0e16c3
}

export function applyProjection(values, projection) {
  const {x, y} = values;
  const n = x.length;
  const X = (values.x = new Float64Array(n).fill(NaN));
  const Y = (values.y = new Float64Array(n).fill(NaN));
  let i;
  const stream = projection.stream({
    point(x, y) {
      X[i] = x;
      Y[i] = y;
    }
  });
  for (i = 0; i < n; ++i) {
    stream.point(x[i], y[i]);
  }
}<|MERGE_RESOLUTION|>--- conflicted
+++ resolved
@@ -12,7 +12,6 @@
 export function maybeProjection(projection, dimensions) {
   if (projection == null) return;
   if (typeof projection.stream === "function") return projection; // d3 projection
-<<<<<<< HEAD
   let options;
   if (isObject(projection)) ({type: projection, ...options} = projection);
   if (typeof projection !== "function") projection = namedProjection(projection);
@@ -20,15 +19,6 @@
 }
 
 function namedProjection(projection) {
-=======
-  const {width: w, height: h, marginTop, marginBottom, marginLeft, marginRight} = dimensions;
-  const width = w - marginLeft - marginRight;
-  const height = h - marginTop - marginBottom;
-  let rotate, scale, precision;
-  if (isObject(projection)) {
-    ({type: projection, rotate, precision} = projection);
-  }
->>>>>>> 5d0e16c3
   switch (`${projection}`.toLowerCase()) {
     case "identity":
       return;
@@ -49,24 +39,19 @@
     default:
       throw new Error(`unknown projection type: ${projection}`);
   }
-<<<<<<< HEAD
 }
 
 function scaleProjection(createProjection, kx, ky) {
-  return ({width, height, rotate, precision = 0.15}) => {
+  return ({width, height, marginTop, marginBottom, marginLeft, marginRight, rotate, precision = 0.15}) => {
+    const frameWidth = width - marginLeft - marginRight;
+    const frameHeight = height - marginTop - marginBottom;
     const projection = createProjection();
     if (precision != null) projection.precision?.(precision);
     if (rotate != null) projection.rotate?.(rotate);
-    projection.scale(Math.min(width / kx, height / ky));
-    projection.translate([width / 2, height / 2]);
+    projection.scale(Math.min(frameWidth / kx, frameHeight / ky));
+    projection.translate([marginLeft + frameWidth / 2, marginTop + frameHeight / 2]);
     return projection;
   };
-=======
-  projection = projection();
-  projection.precision?.(precision === undefined ? 0.15 : precision);
-  if (rotate != null) projection.rotate(rotate);
-  return projection.scale(scale).translate([marginLeft + width / 2, marginTop + height / 2]);
->>>>>>> 5d0e16c3
 }
 
 export function applyProjection(values, projection) {
