--- conflicted
+++ resolved
@@ -191,10 +191,7 @@
     .append("path")
       .attr("stroke", "currentColor")
       .attr("stroke-opacity", 0.1)
-<<<<<<< HEAD
       .attr("d", (index || fx.domain()).map(v => `M${fx(v) + tx},0h${dx}`).join(""));
-=======
-      .attr("d", fx.domain().map(v => `M${fx(v) + tx},0h${dx}`).join(""));
 }
 
 function createAxis(axis, scale, {ticks, tickSize, tickPadding, tickFormat}) {
@@ -234,5 +231,4 @@
       .attr("transform", `translate(${x + s * 4 * Math.abs(Math.sin(rotate * radians))}, 0) rotate(${rotate})`)
       .attr("text-anchor", Math.abs(rotate) > 60 ? "middle" : s > 0 ? "start" : "end");
   }
->>>>>>> 5cd96eec
 }