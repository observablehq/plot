--- conflicted
+++ resolved
@@ -1,27 +1,5 @@
-<<<<<<< HEAD
-import {
-  axisTop,
-  axisBottom,
-  axisRight,
-  axisLeft,
-  create,
-  format,
-  utcFormat
-} from "d3";
-import {
-  boolean,
-  take,
-  number,
-  string,
-  keyword,
-  maybeKeyword,
-  constant,
-  isTemporal
-} from "./options.js";
-=======
 import {axisTop, axisBottom, axisRight, axisLeft, format, utcFormat} from "d3";
 import {create} from "./context.js";
->>>>>>> 08d3311f
 import {formatIsoDate} from "./format.js";
 import {radians} from "./math.js";
 import {boolean, take, number, string, keyword, maybeKeyword, constant, isTemporal} from "./options.js";
@@ -54,11 +32,7 @@
     this.fontVariant = impliedString(fontVariant, "normal");
     this.grid = boolean(grid);
     this.label = string(label);
-    this.labelAnchor = maybeKeyword(labelAnchor, "labelAnchor", [
-      "center",
-      "left",
-      "right"
-    ]);
+    this.labelAnchor = maybeKeyword(labelAnchor, "labelAnchor", ["center", "left", "right"]);
     this.labelOffset = number(labelOffset);
     this.line = boolean(line);
     this.tickRotate = number(tickRotate);
@@ -94,62 +68,8 @@
       name,
       tickRotate
     } = this;
-    const offset =
-      name === "x"
-        ? 0
-        : axis === "top"
-        ? marginTop - facetMarginTop
-        : marginBottom - facetMarginBottom;
+    const offset = name === "x" ? 0 : axis === "top" ? marginTop - facetMarginTop : marginBottom - facetMarginBottom;
     const offsetSign = axis === "top" ? -1 : 1;
-<<<<<<< HEAD
-    const ty =
-      offsetSign * offset +
-      (axis === "top" ? marginTop : height - marginBottom);
-    return create("svg:g")
-      .call(applyAria, this)
-      .attr("transform", `translate(${offsetLeft},${ty})`)
-      .call(createAxis(axis === "top" ? axisTop : axisBottom, x, this))
-      .call(maybeTickRotate, tickRotate)
-      .attr("font-size", null)
-      .attr("font-family", null)
-      .attr("font-variant", fontVariant)
-      .call(!line ? (g) => g.select(".domain").remove() : () => {})
-      .call(
-        !grid
-          ? () => {}
-          : fy
-          ? gridFacetX(index, fy, -ty)
-          : gridX(offsetSign * (marginBottom + marginTop - height))
-      )
-      .call(
-        !label
-          ? () => {}
-          : (g) =>
-              g
-                .append("text")
-                .attr("fill", "currentColor")
-                .attr(
-                  "transform",
-                  `translate(${
-                    labelAnchor === "center"
-                      ? (width + marginLeft - marginRight) / 2
-                      : labelAnchor === "right"
-                      ? width + labelMarginRight
-                      : -labelMarginLeft
-                  },${labelOffset * offsetSign})`
-                )
-                .attr("dy", axis === "top" ? "1em" : "-0.32em")
-                .attr(
-                  "text-anchor",
-                  labelAnchor === "center"
-                    ? "middle"
-                    : labelAnchor === "right"
-                    ? "end"
-                    : "start"
-                )
-                .text(label)
-      )
-=======
     const ty = offsetSign * offset + (axis === "top" ? marginTop : height - marginBottom);
     return create("svg:g", context)
         .call(applyAria, this)
@@ -175,7 +95,6 @@
                 : labelAnchor === "right" ? "end"
                 : "start")
             .text(label))
->>>>>>> 08d3311f
       .node();
   }
 }
@@ -207,11 +126,7 @@
     this.fontVariant = impliedString(fontVariant, "normal");
     this.grid = boolean(grid);
     this.label = string(label);
-    this.labelAnchor = maybeKeyword(labelAnchor, "labelAnchor", [
-      "center",
-      "top",
-      "bottom"
-    ]);
+    this.labelAnchor = maybeKeyword(labelAnchor, "labelAnchor", ["center", "top", "bottom"]);
     this.labelOffset = number(labelOffset);
     this.line = boolean(line);
     this.tickRotate = number(tickRotate);
@@ -245,72 +160,8 @@
       name,
       tickRotate
     } = this;
-    const offset =
-      name === "y"
-        ? 0
-        : axis === "left"
-        ? marginLeft - facetMarginLeft
-        : marginRight - facetMarginRight;
+    const offset = name === "y" ? 0 : axis === "left" ? marginLeft - facetMarginLeft : marginRight - facetMarginRight;
     const offsetSign = axis === "left" ? -1 : 1;
-<<<<<<< HEAD
-    const tx =
-      offsetSign * offset +
-      (axis === "right" ? width - marginRight : marginLeft);
-    return create("svg:g")
-      .call(applyAria, this)
-      .attr("transform", `translate(${tx},${offsetTop})`)
-      .call(createAxis(axis === "right" ? axisRight : axisLeft, y, this))
-      .call(maybeTickRotate, tickRotate)
-      .attr("font-size", null)
-      .attr("font-family", null)
-      .attr("font-variant", fontVariant)
-      .call(!line ? (g) => g.select(".domain").remove() : () => {})
-      .call(
-        !grid
-          ? () => {}
-          : fx
-          ? gridFacetY(index, fx, -tx)
-          : gridY(offsetSign * (marginLeft + marginRight - width))
-      )
-      .call(
-        !label
-          ? () => {}
-          : (g) =>
-              g
-                .append("text")
-                .attr("fill", "currentColor")
-                .attr("font-variant", fontVariant == null ? null : "normal")
-                .attr(
-                  "transform",
-                  `translate(${labelOffset * offsetSign},${
-                    labelAnchor === "center"
-                      ? (height + marginTop - marginBottom) / 2
-                      : labelAnchor === "bottom"
-                      ? height - marginBottom
-                      : marginTop
-                  })${labelAnchor === "center" ? ` rotate(-90)` : ""}`
-                )
-                .attr(
-                  "dy",
-                  labelAnchor === "center"
-                    ? axis === "right"
-                      ? "-0.32em"
-                      : "0.75em"
-                    : labelAnchor === "bottom"
-                    ? "1.4em"
-                    : "-1em"
-                )
-                .attr(
-                  "text-anchor",
-                  labelAnchor === "center"
-                    ? "middle"
-                    : axis === "right"
-                    ? "end"
-                    : "start"
-                )
-                .text(label)
-      )
-=======
     const tx = offsetSign * offset + (axis === "right" ? width - marginRight : marginLeft);
     return create("svg:g", context)
         .call(applyAria, this)
@@ -339,33 +190,30 @@
                 : axis === "right" ? "end"
                 : "start")
             .text(label))
->>>>>>> 08d3311f
       .node();
   }
 }
 
-function applyAria(
-  selection,
-  {name, label, ariaLabel = `${name}-axis`, ariaDescription = label}
-) {
+function applyAria(selection, {
+  name,
+  label,
+  ariaLabel = `${name}-axis`,
+  ariaDescription = label
+}) {
   applyAttr(selection, "aria-label", ariaLabel);
   applyAttr(selection, "aria-description", ariaDescription);
 }
 
 function gridX(y2) {
-  return (g) =>
-    g
-      .selectAll(".tick line")
-      .clone(true)
+  return g => g.selectAll(".tick line")
+    .clone(true)
       .attr("stroke-opacity", 0.1)
       .attr("y2", y2);
 }
 
 function gridY(x2) {
-  return (g) =>
-    g
-      .selectAll(".tick line")
-      .clone(true)
+  return g => g.selectAll(".tick line")
+    .clone(true)
       .attr("stroke-opacity", 0.1)
       .attr("x2", x2);
 }
@@ -373,35 +221,21 @@
 function gridFacetX(index, fy, ty) {
   const dy = fy.bandwidth();
   const domain = fy.domain();
-  return (g) =>
-    g
-      .selectAll(".tick")
-      .append("path")
+  return g => g.selectAll(".tick")
+    .append("path")
       .attr("stroke", "currentColor")
       .attr("stroke-opacity", 0.1)
-      .attr(
-        "d",
-        (index ? take(domain, index) : domain)
-          .map((v) => `M0,${fy(v) + ty}v${dy}`)
-          .join("")
-      );
+      .attr("d", (index ? take(domain, index) : domain).map(v => `M0,${fy(v) + ty}v${dy}`).join(""));
 }
 
 function gridFacetY(index, fx, tx) {
   const dx = fx.bandwidth();
   const domain = fx.domain();
-  return (g) =>
-    g
-      .selectAll(".tick")
-      .append("path")
+  return g => g.selectAll(".tick")
+    .append("path")
       .attr("stroke", "currentColor")
       .attr("stroke-opacity", 0.1)
-      .attr(
-        "d",
-        (index ? take(domain, index) : domain)
-          .map((v) => `M${fx(v) + tx},0h${dx}`)
-          .join("")
-      );
+      .attr("d", (index ? take(domain, index) : domain).map(v => `M${fx(v) + tx},0h${dx}`).join(""));
 }
 
 function maybeTicks(ticks) {
@@ -416,17 +250,10 @@
 // an ordinal domain is numbers or dates, and we want null to mean the empty
 // string, not the default identity format.
 export function maybeAutoTickFormat(tickFormat, domain) {
-  return tickFormat === undefined
-    ? isTemporal(domain)
-      ? formatIsoDate
-      : string
-    : typeof tickFormat === "function"
-    ? tickFormat
-    : (typeof tickFormat === "string"
-        ? isTemporal(domain)
-          ? utcFormat
-          : format
-        : constant)(tickFormat);
+  return tickFormat === undefined ? (isTemporal(domain) ? formatIsoDate : string)
+      : typeof tickFormat === "function" ? tickFormat
+      : (typeof tickFormat === "string" ? (isTemporal(domain) ? utcFormat : format)
+      : constant)(tickFormat);
 }
 
 function createAxis(axis, scale, {ticks, tickSize, tickPadding, tickFormat}) {
@@ -434,10 +261,7 @@
     tickFormat = maybeAutoTickFormat(tickFormat, scale.domain());
   }
   return axis(scale)
-    .ticks(
-      Array.isArray(ticks) ? null : ticks,
-      typeof tickFormat === "function" ? null : tickFormat
-    )
+    .ticks(Array.isArray(ticks) ? null : ticks, typeof tickFormat === "function" ? null : tickFormat)
     .tickFormat(typeof tickFormat === "function" ? tickFormat : null)
     .tickSizeInner(tickSize)
     .tickSizeOuter(0)
@@ -452,32 +276,12 @@
     const y = +text.getAttribute("y");
     if (Math.abs(y) > Math.abs(x)) {
       const s = Math.sign(y);
-      text.setAttribute(
-        "transform",
-        `translate(0, ${
-          y + s * 4 * Math.cos(rotate * radians)
-        }) rotate(${rotate})`
-      );
-      text.setAttribute(
-        "text-anchor",
-        Math.abs(rotate) < 10
-          ? "middle"
-          : (rotate < 0) ^ (s > 0)
-          ? "start"
-          : "end"
-      );
+      text.setAttribute("transform", `translate(0, ${y + s * 4 * Math.cos(rotate * radians)}) rotate(${rotate})`);
+      text.setAttribute("text-anchor", Math.abs(rotate) < 10 ? "middle" : (rotate < 0) ^ (s > 0) ? "start" : "end");
     } else {
       const s = Math.sign(x);
-      text.setAttribute(
-        "transform",
-        `translate(${
-          x + s * 4 * Math.abs(Math.sin(rotate * radians))
-        }, 0) rotate(${rotate})`
-      );
-      text.setAttribute(
-        "text-anchor",
-        Math.abs(rotate) > 60 ? "middle" : s > 0 ? "start" : "end"
-      );
+      text.setAttribute("transform", `translate(${x + s * 4 * Math.abs(Math.sin(rotate * radians))}, 0) rotate(${rotate})`);
+      text.setAttribute("text-anchor", Math.abs(rotate) > 60 ? "middle" : s > 0 ? "start" : "end");
     }
     text.removeAttribute("x");
     text.removeAttribute("y");
