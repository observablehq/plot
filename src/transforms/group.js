--- conflicted
+++ resolved
@@ -1,12 +1,6 @@
-<<<<<<< HEAD
-import {group as grouper, sort, sum, deviation, min, max, mean, median, variance} from "d3";
+import {InternSet, group as grouper, sort, sum, deviation, min, max, mean, median, variance} from "d3";
 import {firstof} from "../defined.js";
 import {valueof, maybeColor, maybeInput, maybeTransform, maybeTuple, maybeLazyChannel, lazyChannel, first, identity, take, labelof, range} from "../mark.js";
-=======
-import {group as grouper, sort, sum, InternSet} from "d3";
-import {firstof} from "../defined.js";
-import {valueof, maybeColor, maybeTransform, maybeValue, maybeLazyChannel, lazyChannel, first, identity, take, maybeTuple, labelof} from "../mark.js";
->>>>>>> 79221f1f
 
 // Group on {z, fill, stroke}.
 export function groupZ(outputs, options) {
@@ -40,7 +34,7 @@
   x, // optionally group on x
   y, // optionally group on y
   {data: reduceData = reduceIdentity, ...outputs} = {}, // output channel definitions
-  inputs = {} // input channels and options
+  {domain, xdomain = domain, ydomain = domain, ...inputs} = {} // input channels and options
 ) {
   reduceData = maybeReduce(reduceData, identity);
   outputs = maybeOutputs(outputs, inputs);
@@ -56,10 +50,12 @@
   const [GZ, setGZ] = maybeLazyChannel(z);
   const [vfill] = maybeColor(fill);
   const [vstroke] = maybeColor(stroke);
-<<<<<<< HEAD
   const [GF = fill, setGF] = maybeLazyChannel(vfill);
   const [GS = stroke, setGS] = maybeLazyChannel(vstroke);
 
+  // Only return groups that belong to the domain
+  const xdefined = GX && maybeDomain(xdomain);
+  const ydefined = GY && maybeDomain(ydomain);
   return {
     z: GZ,
     fill: GF,
@@ -89,8 +85,8 @@
         for (const o of outputs) o.scope("facet", facet);
         for (const [, I] of maybeGroup(facet, G)) {
           for (const o of outputs) o.scope("group", I);
-          for (const [y, gg] of maybeGroup(I, Y)) {
-            for (const [x, g] of maybeGroup(gg, X)) {
+          for (const [y, gg] of maybeGroup(I, Y, ydefined, ydomain)) {
+            for (const [x, g] of maybeGroup(gg, X, xdefined, xdomain)) {
               groupFacet.push(i++);
               groupData.push(reduceData.reduce(g, data));
               if (X) GX.push(x);
@@ -99,53 +95,6 @@
               if (F) GF.push(F[g[0]]);
               if (S) GS.push(S[g[0]]);
               for (const o of outputs) o.reduce(g);
-=======
-  const [BF = fill, setBF] = maybeLazyChannel(vfill);
-  const [BS = stroke, setBS] = maybeLazyChannel(vstroke);
-  const xdefined = BX && maybeDomain(xdomain);
-  const ydefined = BY && maybeDomain(ydomain);
-  return [
-    {
-      z: BZ,
-      fill: BF,
-      stroke: BS,
-      ...options,
-      transform: maybeTransform(options, (data, facets) => {
-        const X = valueof(data, x);
-        const Y = valueof(data, y);
-        const Z = valueof(data, z);
-        const F = valueof(data, vfill);
-        const S = valueof(data, vstroke);
-        const W = valueof(data, weight);
-        const groupFacets = [];
-        const groupData = [];
-        const G = firstof(Z, F, S);
-        const BL = setBL([]);
-        const BX = X && setBX([]);
-        const BY = Y && setBY([]);
-        const BZ = Z && setBZ([]);
-        const BF = F && setBF([]);
-        const BS = S && setBS([]);
-        let n = W ? sum(W) : data.length;
-        let i = 0;
-        for (const facet of facets) {
-          const groupFacet = [];
-          if (normalize === "facet") n = W ? sum(facet, i => W[i]) : facet.length;
-          for (const [, I] of groups(facet, G)) {
-            if (normalize === "z") n = W ? sum(I, i => W[i]) : I.length;
-            for (const [y, fy] of groups(I, Y, ydefined, ydomain)) {
-              for (const [x, f] of groups(fy, X, xdefined, xdomain)) {
-                const l = W ? sum(f, i => W[i]) : f.length;
-                groupFacet.push(i++);
-                groupData.push(take(data, f));
-                BL.push(m ? l * m / n : l);
-                if (X) BX.push(x);
-                if (Y) BY.push(y);
-                if (Z) BZ.push(Z[f[0]]);
-                if (F) BF.push(F[f[0]]);
-                if (S) BS.push(S[f[0]]);
-              }
->>>>>>> 79221f1f
             }
           }
         }
@@ -184,16 +133,12 @@
   });
 }
 
-<<<<<<< HEAD
-export function maybeGroup(I, X) {
-  return X ? sort(grouper(I, i => X[i]), first) : [[, I]];
-=======
-function maybeDomain(domain) {
-  if (domain === undefined) return;
-  if (domain === null) return () => false;
-  domain = new InternSet(domain);
-  return ([key]) => domain.has(key);
->>>>>>> 79221f1f
+export function maybeGroup(I, X, filter, domain) {
+  if (!X) return [[, I]];
+  const G = grouper(I, i => X[i]);
+  return domain
+    ? domain.map(x => [x, G.has(x) ? G.get(x) : []])
+    : sort(filter ? Array.from(G).filter(filter) : G, first);
 }
 
 export function maybeReduce(reduce, value) {
@@ -217,7 +162,6 @@
   throw new Error("invalid reduce");
 }
 
-<<<<<<< HEAD
 export function maybeSubgroup(outputs, Z, F, S) {
   return firstof(
     outputs.some(o => o.name === "z") ? undefined : Z,
@@ -273,12 +217,11 @@
   return value == null
       ? {scope, label: "Frequency", reduce: (I, V, basis = 1) => I.length / basis}
       : {scope, reduce: (I, V, basis = 1) => sum(I, i => V[i]) / basis};
-=======
-export function groups(I, X, filter, domain) {
-  if (!X) return [[, I]];
-  const G = grouper(I, i => X[i]);
-  return domain
-    ? domain.map(x => [x, G.has(x) ? G.get(x) : []])
-    : sort(filter ? Array.from(G).filter(filter) : G, first);
->>>>>>> 79221f1f
+}
+
+function maybeDomain(domain) {
+  if (domain === undefined) return;
+  if (domain === null) return () => false;
+  domain = new InternSet(domain);
+  return ([key]) => domain.has(key);
 }