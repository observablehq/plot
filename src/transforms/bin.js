--- conflicted
+++ resolved
@@ -2,11 +2,7 @@
 import {valueof, range, identity, maybeLazyChannel, maybeTuple, maybeColor, maybeValue, mid, labelof, isTemporal} from "../mark.js";
 import {offset} from "../style.js";
 import {basic} from "./basic.js";
-<<<<<<< HEAD
-import {maybeGroup, maybeOutputs, maybeReduce, maybeSubgroup, reduceCount, reduceIdentity} from "./group.js";
-=======
-import {extractOutputs, maybeGroup, maybeOutputs, maybeReduce, maybeSort, maybeSubgroup, reduceIdentity} from "./group.js";
->>>>>>> 7e66dae5
+import {extractOutputs, maybeGroup, maybeOutputs, maybeReduce, maybeSort, maybeSubgroup, reduceCount, reduceIdentity} from "./group.js";
 
 // Group on {z, fill, stroke}, then optionally on y, then bin x.
 export function binX(outputs = {y: "count"}, {inset, insetLeft, insetRight, ...options} = {}) {
@@ -37,15 +33,12 @@
   by, // optionally bin on y (exclusive with gy)
   gx, // optionally group on x (exclusive with bx and gy)
   gy, // optionally group on y (exclusive with by and gx)
-<<<<<<< HEAD
   {
     data: reduceData = reduceIdentity,
     filter: reduceFilter = reduceCount,
+    reverse,
     ...outputs // output channel definitions
   } = {},
-=======
-  {data: reduceData = reduceIdentity, reverse, ...outputs} = {}, // output channel definitions
->>>>>>> 7e66dae5
   inputs = {} // input channels and options
 ) {
   bx = maybeBin(bx);
