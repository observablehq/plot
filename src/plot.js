--- conflicted
+++ resolved
@@ -5,23 +5,8 @@
 import {defined} from "./defined.js";
 import {Dimensions} from "./dimensions.js";
 import {Legends, exposeLegends} from "./legends.js";
-import {
-  arrayify,
-  isDomainSort,
-  isScaleOptions,
-  keyword,
-  map,
-  range,
-  second,
-  where,
-  yes
-} from "./options.js";
-import {
-  Scales,
-  ScaleFunctions,
-  autoScaleRange,
-  exposeScales
-} from "./scales.js";
+import {arrayify, isDomainSort, isScaleOptions, keyword, map, range, second, where, yes} from "./options.js";
+import {Scales, ScaleFunctions, autoScaleRange, exposeScales} from "./scales.js";
 import {position, registry as scaleRegistry} from "./scales/index.js";
 import {applyInlineStyles, maybeClassName, maybeClip, styles} from "./style.js";
 import {basic, initializer} from "./transforms/basic.js";
@@ -35,10 +20,7 @@
   const className = maybeClassName(options.className);
 
   // Flatten any nested marks.
-  const marks =
-    options.marks === undefined
-      ? []
-      : options.marks.flat(Infinity).map(markify);
+  const marks = options.marks === undefined ? [] : options.marks.flat(Infinity).map(markify);
 
   // A Map from Mark instance to its render state, including:
   // index - the data index e.g. [0, 1, 2, 3, …]
@@ -90,33 +72,19 @@
 
   // Initialize the marks’ state.
   for (const mark of marks) {
-    if (stateByMark.has(mark))
-      throw new Error("duplicate mark; each mark must be unique");
-    const markFacets =
-      facetsIndex === undefined
-        ? undefined
-        : mark.facet === "auto"
-        ? mark.data === facet.data
-          ? facetsIndex
-          : undefined
-        : mark.facet === "include"
-        ? facetsIndex
-        : mark.facet === "exclude"
-        ? facetsExclude ||
-          (facetsExclude = facetsIndex.map((f) =>
-            Uint32Array.from(difference(facetIndex, f))
-          ))
-        : undefined;
+    if (stateByMark.has(mark)) throw new Error("duplicate mark; each mark must be unique");
+    const markFacets = facetsIndex === undefined ? undefined
+      : mark.facet === "auto" ? mark.data === facet.data ? facetsIndex : undefined
+      : mark.facet === "include" ? facetsIndex
+      : mark.facet === "exclude" ? facetsExclude || (facetsExclude = facetsIndex.map(f => Uint32Array.from(difference(facetIndex, f))))
+      : undefined;
     const {data, facets, channels} = mark.initialize(markFacets, facetChannels);
     applyScaleTransforms(channels, options);
     stateByMark.set(mark, {data, facets, channels});
   }
 
   // Initalize the scales and axes.
-  const scaleDescriptors = Scales(
-    addScaleChannels(channelsByScale, stateByMark),
-    options
-  );
+  const scaleDescriptors = Scales(addScaleChannels(channelsByScale, stateByMark), options);
   const scales = ScaleFunctions(scaleDescriptors);
   const axes = Axes(scaleDescriptors, options);
   const dimensions = Dimensions(scaleDescriptors, axes, options);
@@ -126,49 +94,29 @@
   autoAxisTicks(scaleDescriptors, axes);
 
   const {fx, fy} = scales;
-  const fyMargins = fy && {
-    marginTop: 0,
-    marginBottom: 0,
-    height: fy.bandwidth()
-  };
-  const fxMargins = fx && {
-    marginRight: 0,
-    marginLeft: 0,
-    width: fx.bandwidth()
-  };
+  const fyMargins = fy && {marginTop: 0, marginBottom: 0, height: fy.bandwidth()};
+  const fxMargins = fx && {marginRight: 0, marginLeft: 0, width: fx.bandwidth()};
   const subdimensions = {...dimensions, ...fxMargins, ...fyMargins};
 
   // Reinitialize; for deriving channels dependent on other channels.
   const newByScale = new Set();
   for (const [mark, state] of stateByMark) {
     if (mark.initializer != null) {
-      const {facets, channels} = mark.initializer(
-        state.data,
-        state.facets,
-        state.channels,
-        scales,
-        subdimensions
-      );
+      const {facets, channels} = mark.initializer(state.data, state.facets, state.channels, scales, subdimensions);
       if (facets !== undefined) state.facets = facets;
       if (channels !== undefined) {
         inferChannelScale(channels, mark);
         applyScaleTransforms(channels, options);
         Object.assign(state.channels, channels);
-        for (const {scale} of Object.values(channels))
-          if (scale != null) newByScale.add(scale);
+        for (const {scale} of Object.values(channels)) if (scale != null) newByScale.add(scale);
       }
     }
   }
 
   // Reconstruct scales if new scaled channels were created during reinitialization.
   if (newByScale.size) {
-    for (const key of newByScale)
-      if (scaleRegistry.get(key) === position)
-        throw new Error(`initializers cannot declare position scales: ${key}`);
-    const newScaleDescriptors = Scales(
-      addScaleChannels(new Map(), stateByMark, (key) => newByScale.has(key)),
-      options
-    );
+    for (const key of newByScale) if (scaleRegistry.get(key) === position) throw new Error(`initializers cannot declare position scales: ${key}`);
+    const newScaleDescriptors = Scales(addScaleChannels(new Map(), stateByMark, key => newByScale.has(key)), options);
     const newScales = ScaleFunctions(newScaleDescriptors);
     Object.assign(scaleDescriptors, newScaleDescriptors);
     Object.assign(scales, newScales);
@@ -183,21 +131,6 @@
 
   const {width, height} = dimensions;
 
-<<<<<<< HEAD
-  const svg = create("svg")
-    .attr("class", className)
-    .attr("fill", "currentColor")
-    .attr("font-family", "system-ui, sans-serif")
-    .attr("font-size", 10)
-    .attr("text-anchor", "middle")
-    .attr("width", width)
-    .attr("height", height)
-    .attr("viewBox", `0 0 ${width} ${height}`)
-    .attr("aria-label", ariaLabel)
-    .attr("aria-description", ariaDescription)
-    .call((svg) =>
-      svg.append("style").text(`
-=======
   const svg = create("svg", context)
       .attr("class", className)
       .attr("fill", "currentColor")
@@ -210,7 +143,6 @@
       .attr("aria-label", ariaLabel)
       .attr("aria-description", ariaDescription)
       .call(svg => svg.append("style").text(`
->>>>>>> 08d3311f
         .${className} {
           display: block;
           background: white;
@@ -222,9 +154,8 @@
         .${className} tspan {
           white-space: pre;
         }
-      `)
-    )
-    .call(applyInlineStyles, style)
+      `))
+      .call(applyInlineStyles, style)
     .node();
 
   // When faceting, render axes for fx and fy instead of x and y.
@@ -241,91 +172,36 @@
     facets.forEach(([key], i) => indexByFacet.set(key, i));
     const selection = select(svg);
     if (fy && axes.y) {
-      const axis1 = axes.y,
-        axis2 = nolabel(axis1);
-      const j =
-        axis1.labelAnchor === "bottom"
-          ? fyDomain.length - 1
-          : axis1.labelAnchor === "center"
-          ? fyDomain.length >> 1
-          : 0;
-      selection
-        .selectAll()
+      const axis1 = axes.y, axis2 = nolabel(axis1);
+      const j = axis1.labelAnchor === "bottom" ? fyDomain.length - 1 : axis1.labelAnchor === "center" ? fyDomain.length >> 1 : 0;
+      selection.selectAll()
         .data(fyDomain)
         .enter()
-<<<<<<< HEAD
-        .append((ky, i) =>
-          (i === j ? axis1 : axis2).render(
-            fx && where(fxDomain, (kx) => indexByFacet.has([kx, ky])),
-            scales,
-            {...dimensions, ...fyMargins, offsetTop: fy(ky)}
-          )
-        );
-=======
         .append((ky, i) => (i === j ? axis1 : axis2).render(
           fx && where(fxDomain, kx => indexByFacet.has([kx, ky])),
           scales,
           {...dimensions, ...fyMargins, offsetTop: fy(ky)},
           context
         ));
->>>>>>> 08d3311f
     }
     if (fx && axes.x) {
-      const axis1 = axes.x,
-        axis2 = nolabel(axis1);
-      const j =
-        axis1.labelAnchor === "right"
-          ? fxDomain.length - 1
-          : axis1.labelAnchor === "center"
-          ? fxDomain.length >> 1
-          : 0;
+      const axis1 = axes.x, axis2 = nolabel(axis1);
+      const j = axis1.labelAnchor === "right" ? fxDomain.length - 1 : axis1.labelAnchor === "center" ? fxDomain.length >> 1 : 0;
       const {marginLeft, marginRight} = dimensions;
-      selection
-        .selectAll()
+      selection.selectAll()
         .data(fxDomain)
         .enter()
-<<<<<<< HEAD
-        .append((kx, i) =>
-          (i === j ? axis1 : axis2).render(
-            fy && where(fyDomain, (ky) => indexByFacet.has([kx, ky])),
-            scales,
-            {
-              ...dimensions,
-              ...fxMargins,
-              labelMarginLeft: marginLeft,
-              labelMarginRight: marginRight,
-              offsetLeft: fx(kx)
-            }
-          )
-        );
-=======
         .append((kx, i) => (i === j ? axis1 : axis2).render(
           fy && where(fyDomain, ky => indexByFacet.has([kx, ky])),
           scales,
           {...dimensions, ...fxMargins, labelMarginLeft: marginLeft, labelMarginRight: marginRight, offsetLeft: fx(kx)},
           context
         ));
->>>>>>> 08d3311f
-    }
-    selection
-      .selectAll()
+    }
+    selection.selectAll()
       .data(facetKeys(scales).filter(indexByFacet.has, indexByFacet))
       .enter()
       .append("g")
-<<<<<<< HEAD
-      .attr("aria-label", "facet")
-      .attr("transform", facetTranslate(fx, fy))
-      .each(function (key) {
-        const j = indexByFacet.get(key);
-        for (const [mark, {channels, values, facets}] of stateByMark) {
-          const facet = facets
-            ? mark.filter(facets[j] ?? facets[0], channels, values)
-            : null;
-          const node = mark.render(facet, scales, values, subdimensions);
-          if (node != null) this.appendChild(node);
-        }
-      });
-=======
         .attr("aria-label", "facet")
         .attr("transform", facetTranslate(fx, fy))
         .each(function(key) {
@@ -336,7 +212,6 @@
             if (node != null) this.appendChild(node);
           }
         });
->>>>>>> 08d3311f
   } else {
     for (const [mark, {channels, values, facets}] of stateByMark) {
       const facet = facets ? mark.filter(facets[0], channels, values) : null;
@@ -356,9 +231,7 @@
     figure.appendChild(svg);
     if (caption != null) {
       const figcaption = document.createElement("figcaption");
-      figcaption.appendChild(
-        caption instanceof Node ? caption : document.createTextNode(caption)
-      );
+      figcaption.appendChild(caption instanceof Node ? caption : document.createTextNode(caption));
       figure.appendChild(figcaption);
     }
   }
@@ -368,20 +241,15 @@
 
   const w = consumeWarnings();
   if (w > 0) {
-    select(svg)
-      .append("text")
-      .attr("x", width)
-      .attr("y", 20)
-      .attr("dy", "-1em")
-      .attr("text-anchor", "end")
-      .attr("font-family", "initial") // fix emoji rendering in Chrome
-      .text("\u26a0\ufe0f") // emoji variation selector
+    select(svg).append("text")
+        .attr("x", width)
+        .attr("y", 20)
+        .attr("dy", "-1em")
+        .attr("text-anchor", "end")
+        .attr("font-family", "initial") // fix emoji rendering in Chrome
+        .text("\u26a0\ufe0f") // emoji variation selector
       .append("title")
-      .text(
-        `${w.toLocaleString("en-US")} warning${
-          w === 1 ? "" : "s"
-        }. Please check the console.`
-      );
+        .text(`${w.toLocaleString("en-US")} warning${w === 1 ? "" : "s"}. Please check the console.`);
   }
 
   return figure;
@@ -389,37 +257,16 @@
 
 export class Mark {
   constructor(data, channels = [], options = {}, defaults) {
-    const {
-      facet = "auto",
-      sort,
-      dx,
-      dy,
-      clip,
-      channels: extraChannels
-    } = options;
+    const {facet = "auto", sort, dx, dy, clip, channels: extraChannels} = options;
     const names = new Set();
     this.data = data;
     this.sort = isDomainSort(sort) ? sort : null;
     this.initializer = initializer(options).initializer;
-    this.transform = this.initializer
-      ? options.transform
-      : basic(options).transform;
-    this.facet =
-      facet == null || facet === false
-        ? null
-        : keyword(facet === true ? "include" : facet, "facet", [
-            "auto",
-            "include",
-            "exclude"
-          ]);
-    if (extraChannels !== undefined)
-      channels = [
-        ...channels,
-        ...extraChannels.filter((e) => !channels.some((c) => c.name === e.name))
-      ];
-    if (defaults !== undefined)
-      channels = [...channels, ...styles(this, options, defaults)];
-    this.channels = channels.filter((channel) => {
+    this.transform = this.initializer ? options.transform : basic(options).transform;
+    this.facet = facet == null || facet === false ? null : keyword(facet === true ? "include" : facet, "facet", ["auto", "include", "exclude"]);
+    if (extraChannels !== undefined) channels = [...channels, ...extraChannels.filter(e => !channels.some(c => c.name === e.name))];
+    if (defaults !== undefined) channels = [...channels, ...styles(this, options, defaults)];
+    this.channels = channels.filter(channel => {
       const {name, value, optional} = channel;
       if (value == null) {
         if (optional) return false;
@@ -439,11 +286,9 @@
   initialize(facets, facetChannels) {
     let data = arrayify(this.data);
     if (facets === undefined && data != null) facets = [range(data)];
-    if (this.transform != null)
-      ({facets, data} = this.transform(data, facets)), (data = arrayify(data));
+    if (this.transform != null) ({facets, data} = this.transform(data, facets)), data = arrayify(data);
     const channels = channelObject(this.channels, data);
-    if (this.sort != null)
-      channelDomain(channels, facetChannels, data, this.sort);
+    if (this.sort != null) channelDomain(channels, facetChannels, data, this.sort);
     return {data, facets, channels};
   }
   filter(index, channels, values) {
@@ -451,7 +296,7 @@
       const {filter = defined} = channels[name];
       if (filter !== null) {
         const value = values[name];
-        index = index.filter((i) => filter(value[i]));
+        index = index.filter(i => filter(value[i]));
       }
     }
     return index;
@@ -474,8 +319,7 @@
   constructor(render) {
     super();
     if (render == null) return;
-    if (typeof render !== "function")
-      throw new TypeError("invalid mark; missing render function");
+    if (typeof render !== "function") throw new TypeError("invalid mark; missing render function");
     this.render = render;
   }
   render() {}
@@ -490,7 +334,7 @@
       const {
         percent,
         interval,
-        transform = percent ? (x) => x * 100 : maybeInterval(interval)?.floor
+        transform = percent ? x => x * 100 : maybeInterval(interval)?.floor
       } = options[scale] || {};
       if (transform != null) channel.value = map(channel.value, transform);
     }
@@ -507,18 +351,9 @@
     let {scale} = channel;
     if (scale === true) {
       switch (name) {
-        case "fill":
-        case "stroke":
-          scale = "color";
-          break;
-        case "fillOpacity":
-        case "strokeOpacity":
-        case "opacity":
-          scale = "opacity";
-          break;
-        default:
-          scale = scaleRegistry.has(name) ? name : null;
-          break;
+        case "fill": case "stroke": scale = "color"; break;
+        case "fillOpacity": case "strokeOpacity": case "opacity": scale = "opacity"; break;
+        default: scale = scaleRegistry.has(name) ? name : null; break;
       }
       channel.scale = scale;
     }
@@ -550,10 +385,8 @@
 // Unlike facetGroups, which returns groups in order of input data, this returns
 // keys in order of the associated scale’s domains.
 function facetKeys({fx, fy}) {
-  return fx && fy
-    ? cross(fx.domain(), fy.domain())
-    : fx
-    ? fx.domain()
+  return fx && fy ? cross(fx.domain(), fy.domain())
+    : fx ? fx.domain()
     : fy.domain();
 }
 
@@ -561,36 +394,30 @@
 // indexes associated with each facet. For two-dimensional faceting, each key
 // is a two-element array; see also facetMap.
 function facetGroups(index, {fx, fy}) {
-  return fx && fy
-    ? facetGroup2(index, fx, fy)
-    : fx
-    ? facetGroup1(index, fx)
+  return fx && fy ? facetGroup2(index, fx, fy)
+    : fx ? facetGroup1(index, fx)
     : facetGroup1(index, fy);
 }
 
 function facetGroup1(index, {value: F}) {
-  return groups(index, (i) => F[i]);
+  return groups(index, i => F[i]);
 }
 
 function facetGroup2(index, {value: FX}, {value: FY}) {
-  return groups(
-    index,
-    (i) => FX[i],
-    (i) => FY[i]
-  ).flatMap(([x, xgroup]) => xgroup.map(([y, ygroup]) => [[x, y], ygroup]));
+  return groups(index, i => FX[i], i => FY[i])
+    .flatMap(([x, xgroup]) => xgroup
+    .map(([y, ygroup]) => [[x, y], ygroup]));
 }
 
 // This must match the key structure returned by facetGroups.
 function facetTranslate(fx, fy) {
-  return fx && fy
-    ? ([kx, ky]) => `translate(${fx(kx)},${fy(ky)})`
-    : fx
-    ? (kx) => `translate(${fx(kx)},0)`
-    : (ky) => `translate(0,${fy(ky)})`;
+  return fx && fy ? ([kx, ky]) => `translate(${fx(kx)},${fy(ky)})`
+    : fx ? kx => `translate(${fx(kx)},0)`
+    : ky => `translate(0,${fy(ky)})`;
 }
 
 function facetMap({fx, fy}) {
-  return new (fx && fy ? FacetMap2 : FacetMap)();
+  return new (fx && fy ? FacetMap2 : FacetMap);
 }
 
 class FacetMap {
