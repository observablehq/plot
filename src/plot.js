import {creator, select} from "d3";
import {createChannel, inferChannelScale} from "./channel.js";
import {createContext} from "./context.js";
import {createDimensions} from "./dimensions.js";
import {createFacets, recreateFacets, facetExclude, facetGroups, facetTranslator, facetFilter} from "./facet.js";
import {pointer, pointerX, pointerY} from "./interactions/pointer.js";
import {createLegends, exposeLegends} from "./legends.js";
import {Mark} from "./mark.js";
import {axisFx, axisFy, axisX, axisY, gridFx, gridFy, gridX, gridY} from "./marks/axis.js";
import {frame} from "./marks/frame.js";
import {tip} from "./marks/tip.js";
import {isColor, isIterable, isNone, isScaleOptions} from "./options.js";
import {arrayify, map, yes, maybeIntervalTransform, subarray} from "./options.js";
import {createProjection, getGeometryChannels, hasProjection} from "./projection.js";
import {createScales, createScaleFunctions, autoScaleRange, exposeScales} from "./scales.js";
import {innerDimensions, outerDimensions} from "./scales.js";
import {isPosition, registry as scaleRegistry} from "./scales/index.js";
import {applyInlineStyles, maybeClassName} from "./style.js";
import {initializer} from "./transforms/basic.js";
import {consumeWarnings, warn} from "./warnings.js";

export function plot(options = {}) {
  const {facet, style, title, subtitle, caption, ariaLabel, ariaDescription} = options;

  // className for inline styles
  const className = maybeClassName(options.className);

  // Flatten any nested marks.
  const marks = options.marks === undefined ? [] : flatMarks(options.marks);

  // Add implicit tips.
  marks.push(...inferTips(marks));

  // Compute the top-level facet state. This has roughly the same structure as
  // mark-specific facet state, except there isn’t a facetsIndex, and there’s a
  // data and dataLength so we can warn the user if a different data of the same
  // length is used in a mark.
  const topFacetState = maybeTopFacet(facet, options);

  // Construct a map from (faceted) Mark instance to facet state, including:
  // channels - an {fx?, fy?} object to add to the fx and fy scale
  // groups - a possibly-nested map from facet values to indexes in the data array
  // facetsIndex - a sparse nested array of indices corresponding to the valid facets
  const facetStateByMark = new Map();
  for (const mark of marks) {
    const facetState = maybeMarkFacet(mark, topFacetState, options);
    if (facetState) facetStateByMark.set(mark, facetState);
  }

  // Compute a Map from scale name to an array of associated channels.
  const channelsByScale = new Map();
  if (topFacetState) addScaleChannels(channelsByScale, [topFacetState], options);
  addScaleChannels(channelsByScale, facetStateByMark, options);

  // Add implicit axis marks. Because this happens after faceting (because it
  // depends on whether faceting is present), we must initialize the facet state
  // of any implicit axes, too.
  const axes = flatMarks(inferAxes(marks, channelsByScale, options));
  for (const mark of axes) {
    const facetState = maybeMarkFacet(mark, topFacetState, options);
    if (facetState) facetStateByMark.set(mark, facetState);
  }
  marks.unshift(...axes);

  // All the possible facets are given by the domains of the fx or fy scales, or
  // the cross-product of these domains if we facet by both x and y. We sort
  // them in order to apply the facet filters afterwards.
  let facets = createFacets(channelsByScale, options);

  if (facets !== undefined) {
    const topFacetsIndex = topFacetState ? facetFilter(facets, topFacetState) : undefined;

    // Compute a facet index for each mark, parallel to the facets array. For
    // mark-level facets, compute an index for that mark’s data and options.
    // Otherwise, use the top-level facet index.
    for (const mark of marks) {
      if (mark.facet === null || mark.facet === "super") continue;
      const facetState = facetStateByMark.get(mark);
      if (facetState === undefined) continue;
      facetState.facetsIndex = mark.fx != null || mark.fy != null ? facetFilter(facets, facetState) : topFacetsIndex;
    }

    // The cross product of the domains of fx and fy can include fx-fy
    // combinations for which no mark has an instance associated with that
    // combination, and therefore we don’t want to render this facet (not even
    // the frame). The same can occur if you specify the domain of fx and fy
    // explicitly, but there is no mark instance associated with some values in
    // the domain. Expunge empty facets, and clear the corresponding elements
    // from the nested index in each mark.
    const nonEmpty = new Set();
    for (const {facetsIndex} of facetStateByMark.values()) {
      facetsIndex?.forEach((index, i) => {
        if (index?.length > 0) {
          nonEmpty.add(i);
        }
      });
    }

    // If all the facets are empty (as when none of the marks are actually
    // faceted), none of them are empty.
    facets.forEach(
      0 < nonEmpty.size && nonEmpty.size < facets.length
        ? (f, i) => (f.empty = !nonEmpty.has(i))
        : (f) => (f.empty = false)
    );

    // For any mark using the “exclude” facet mode, invert the index.
    for (const mark of marks) {
      if (mark.facet === "exclude") {
        const facetState = facetStateByMark.get(mark);
        if (facetState !== undefined) facetState.facetsIndex = facetExclude(facetState.facetsIndex);
      }
    }
  }

  // If a scale is explicitly declared in options, initialize its associated
  // channels to the empty array; this will guarantee that a corresponding scale
  // will be created later (even if there are no other channels). Ignore facet
  // scale declarations, which are handled above.
  for (const key of scaleRegistry.keys()) {
    if (isScaleOptions(options[key]) && key !== "fx" && key !== "fy") {
      channelsByScale.set(key, []);
    }
  }

  // A Map from Mark instance to its render state, including:
  // index - the data index e.g. [0, 1, 2, 3, …]
  // channels - an array of materialized channels e.g. [["x", {value}], …]
  // faceted - a boolean indicating whether this mark is faceted
  // values - an object of scaled values e.g. {x: [40, 32, …], …}
  const stateByMark = new Map();

  // Initialize the marks’ state.
  for (const mark of marks) {
    if (stateByMark.has(mark)) throw new Error("duplicate mark; each mark must be unique");
    const {facetsIndex, channels: facetChannels} = facetStateByMark.get(mark) ?? {};
    const {data, facets, channels} = mark.initialize(facetsIndex, facetChannels, options);
    applyScaleTransforms(channels, options);
    stateByMark.set(mark, {data, facets, channels});
  }

  // Initalize the scales and dimensions.
  const scaleDescriptors = createScales(addScaleChannels(channelsByScale, stateByMark, options), options);
  const dimensions = createDimensions(scaleDescriptors, marks, options);

  autoScaleRange(scaleDescriptors, dimensions);

  const scales = createScaleFunctions(scaleDescriptors);
  const {fx, fy} = scales;
  const subdimensions = fx || fy ? innerDimensions(scaleDescriptors, dimensions) : dimensions;
  const superdimensions = fx || fy ? actualDimensions(scales, dimensions) : dimensions;

  // Initialize the context.
  const context = createContext(options);
  const document = context.document;
  const svg = creator("svg").call(document.documentElement);
  let figure = svg; // replaced with the figure element, if any
  context.ownerSVGElement = svg;
  context.className = className;
  context.projection = createProjection(options, subdimensions);

  // Allows e.g. the axis mark to determine faceting lazily.
  context.filterFacets = (data, channels) => {
    return facetFilter(facets, {channels, groups: facetGroups(data, channels)});
  };

  // Allows e.g. the tip mark to reference channels and data on other marks.
  context.getMarkState = (mark) => {
    const state = stateByMark.get(mark);
    const facetState = facetStateByMark.get(mark);
    return {...state, channels: {...state.channels, ...facetState?.channels}};
  };

  // Allows e.g. the pointer transform to support viewof.
  context.dispatchValue = (value) => {
    if (figure.value === value) return;
    figure.value = value;
    if (figure.isConnected) figure.dispatchEvent(new Event("input", {bubbles: true}));
  };

  // Reinitialize; for deriving channels dependent on other channels.
  const newByScale = new Set();
  for (const [mark, state] of stateByMark) {
    if (mark.initializer != null) {
      const dimensions = mark.facet === "super" ? superdimensions : subdimensions;
      const update = mark.initializer(state.data, state.facets, state.channels, scales, dimensions, context);
      if (update.data !== undefined) {
        state.data = update.data;
      }
      if (update.facets !== undefined) {
        state.facets = update.facets;
      }
      if (update.channels !== undefined) {
        const {fx, fy, ...channels} = update.channels; // separate facet channels
        inferChannelScales(channels);
        Object.assign(state.channels, channels);
        for (const channel of Object.values(channels)) {
          const {scale} = channel;
          // Initializers aren’t allowed to redefine position scales as this
          // would introduce a circular dependency; so simply scale these
          // channels as-is rather than creating new scales, and assume that
          // they already have the scale’s transform applied, if any (e.g., when
          // generating ticks for the axis mark).
          if (scale != null && !isPosition(scaleRegistry.get(scale))) {
            applyScaleTransform(channel, options);
            newByScale.add(scale);
          }
        }
        // If the initializer returns new mark-level facet channels, we must
        // record that the mark is now faceted. Note: we aren’t actually
        // populating the facet state, but subsequently we won’t need it.
        if (fx != null || fy != null) facetStateByMark.set(mark, true);
      }
    }
  }

  // Reconstruct scales if new scaled channels were created during
  // reinitialization. Preserve existing scale labels, if any.
  if (newByScale.size) {
    const newChannelsByScale = new Map();
    addScaleChannels(newChannelsByScale, stateByMark, options, (key) => newByScale.has(key));
    addScaleChannels(channelsByScale, stateByMark, options, (key) => newByScale.has(key));
    const newScaleDescriptors = inheritScaleLabels(createScales(newChannelsByScale, options), scaleDescriptors);
    const {scales: newExposedScales, ...newScales} = createScaleFunctions(newScaleDescriptors);
    Object.assign(scaleDescriptors, newScaleDescriptors);
    Object.assign(scales, newScales);
    Object.assign(scales.scales, newExposedScales);
  }

  // Sort and filter the facets to match the fx and fy domains; this is needed
  // because the facets were constructed prior to the fx and fy scales.
  let facetDomains, facetTranslate;
  if (facets !== undefined) {
    facetDomains = {x: fx?.domain(), y: fy?.domain()};
    facets = recreateFacets(facets, facetDomains);
    facetTranslate = facetTranslator(fx, fy, dimensions);
  }

  // Compute value objects, applying scales and projection as needed.
  for (const [mark, state] of stateByMark) {
    state.values = mark.scale(state.channels, scales, context);
  }

  const {width, height} = dimensions;

  select(svg)
    .attr("class", className)
    .attr("fill", "currentColor")
    .attr("font-family", "system-ui, sans-serif")
    .attr("font-size", 10)
    .attr("text-anchor", "middle")
    .attr("width", width)
    .attr("height", height)
    .attr("viewBox", `0 0 ${width} ${height}`)
    .attr("aria-label", ariaLabel)
    .attr("aria-description", ariaDescription)
    .call((svg) =>
      // Warning: if you edit this, change defaultClassName.
      svg.append("style").text(
        `:where(.${className}) {
  --plot-background: white;
  display: block;
  height: auto;
  height: intrinsic;
  max-width: 100%;
}
:where(.${className} text),
:where(.${className} tspan) {
  white-space: pre;
}`
      )
    )
    .call(applyInlineStyles, style);

  // Render marks.
  for (const mark of marks) {
    const {channels, values, facets: indexes} = stateByMark.get(mark);

    // Render a non-faceted mark.
    if (facets === undefined || mark.facet === "super") {
      let index = null;
      if (indexes) {
        index = indexes[0];
        index = mark.filter(index, channels, values);
        if (index.length === 0) continue;
      }
      const node = mark.render(index, scales, values, superdimensions, context);
      if (node == null) continue;
      svg.appendChild(node);
    }

    // Render a faceted mark.
    else {
      let g;
      for (const f of facets) {
        if (!(mark.facetAnchor?.(facets, facetDomains, f) ?? !f.empty)) continue;
        let index = null;
        if (indexes) {
          const faceted = facetStateByMark.has(mark);
          index = indexes[faceted ? f.i : 0];
          index = mark.filter(index, channels, values);
          if (index.length === 0) continue;
          if (!faceted && index === indexes[0]) index = subarray(index); // copy before assigning fx, fy, fi
          (index.fx = f.x), (index.fy = f.y), (index.fi = f.i);
        }
        const node = mark.render(index, scales, values, subdimensions, context);
        if (node == null) continue;
        // Lazily construct the shared group (to drop empty marks).
        (g ??= select(svg).append("g")).append(() => node).datum(f);
        // Promote ARIA attributes and mark transform to avoid repetition on
        // each facet; this assumes that these attributes are consistent across
        // facets, but that should be the case!
        for (const name of ["aria-label", "aria-description", "aria-hidden", "transform"]) {
          if (node.hasAttribute(name)) {
            g.attr(name, node.getAttribute(name));
            node.removeAttribute(name);
          }
        }
      }
      g?.selectChildren().attr("transform", facetTranslate);
    }
  }

  // Wrap the plot in a figure, if needed.
  const legends = createLegends(scaleDescriptors, context, options);
  const {figure: figured = title != null || subtitle != null || caption != null || legends.length > 0} = options;
  if (figured) {
    figure = document.createElement("figure");
    figure.className = `${className}-figure`;
    figure.style.maxWidth = "initial"; // avoid Observable default style
    if (title != null) figure.append(createTitleElement(document, title, "h2"));
    if (subtitle != null) figure.append(createTitleElement(document, subtitle, "h3"));
    figure.append(...legends, svg);
    if (caption != null) figure.append(createFigcaption(document, caption));
<<<<<<< HEAD
    if ("value" in svg) {
      figure.value = svg.value;
      delete svg.value;
    }
=======
    if ("value" in svg) (figure.value = svg.value), delete svg.value;
>>>>>>> 4bbad409
  }

  figure.scale = exposeScales(scales.scales);
  figure.legend = exposeLegends(scaleDescriptors, context, options);

  const w = consumeWarnings();
  if (w > 0) {
    select(svg)
      .append("text")
      .attr("x", width)
      .attr("y", 20)
      .attr("dy", "-1em")
      .attr("text-anchor", "end")
      .attr("font-family", "initial") // fix emoji rendering in Chrome
      .text("\u26a0\ufe0f") // emoji variation selector
      .append("title")
      .text(`${w.toLocaleString("en-US")} warning${w === 1 ? "" : "s"}. Please check the console.`);
  }

  return figure;
}

function createTitleElement(document, contents, tag) {
  if (contents.ownerDocument) return contents;
  const e = document.createElement(tag);
  e.append(contents);
  return e;
}

function createFigcaption(document, caption) {
  const e = document.createElement("figcaption");
  e.append(caption);
  return e;
}

function plotThis({marks = [], ...options} = {}) {
  return plot({...options, marks: [...marks, this]});
}

// Note: This side-effect avoids a circular dependency.
Mark.prototype.plot = plotThis;

function flatMarks(marks) {
  return marks
    .flat(Infinity)
    .filter((mark) => mark != null)
    .map(markify);
}

function markify(mark) {
  return typeof mark.render === "function" ? mark : new Render(mark);
}

class Render extends Mark {
  constructor(render) {
    if (typeof render !== "function") throw new TypeError("invalid mark; missing render function");
    super();
    this.render = render;
  }
  render() {}
}

// Note: mutates channel.value to apply the scale transform, if any.
function applyScaleTransforms(channels, options) {
  for (const name in channels) applyScaleTransform(channels[name], options);
  return channels;
}

// Note: mutates channel.value to apply the scale transform, if any. Also sets
// channel.transform to false to prevent duplicate transform application.
function applyScaleTransform(channel, options) {
  const {scale, transform: t = true} = channel;
  if (scale == null || !t) return;
  const {
    type,
    percent,
    interval,
    transform = percent ? (x) => x * 100 : maybeIntervalTransform(interval, type)
  } = options[scale] ?? {};
  if (transform == null) return;
  channel.value = map(channel.value, transform);
  channel.transform = false;
}

// An initializer may generate channels without knowing how the downstream mark
// will use them. Marks are typically responsible associated scales with
// channels, but here we assume common behavior across marks.
function inferChannelScales(channels) {
  for (const name in channels) {
    inferChannelScale(name, channels[name]);
  }
}

function addScaleChannels(channelsByScale, stateByMark, options, filter = yes) {
  for (const {channels} of stateByMark.values()) {
    for (const name in channels) {
      const channel = channels[name];
      const {scale} = channel;
      if (scale != null && filter(scale)) {
        // Geo marks affect the default x and y domains if there is no
        // projection. Skip this (as an optimization) when a projection is
        // specified, or when the domains for x and y are specified.
        if (scale === "projection") {
          if (!hasProjection(options)) {
            const gx = options.x?.domain === undefined;
            const gy = options.y?.domain === undefined;
            if (gx || gy) {
              const [x, y] = getGeometryChannels(channel);
              if (gx) addScaleChannel(channelsByScale, "x", x);
              if (gy) addScaleChannel(channelsByScale, "y", y);
            }
          }
        } else {
          addScaleChannel(channelsByScale, scale, channel);
        }
      }
    }
  }
  return channelsByScale;
}

function addScaleChannel(channelsByScale, scale, channel) {
  const scaleChannels = channelsByScale.get(scale);
  if (scaleChannels !== undefined) scaleChannels.push(channel);
  else channelsByScale.set(scale, [channel]);
}

// Returns the facet groups, and possibly fx and fy channels, associated with
// the top-level facet option {data, x, y}.
function maybeTopFacet(facet, options) {
  if (facet == null) return;
  const {x, y} = facet;
  if (x == null && y == null) return;
  const data = arrayify(facet.data);
  if (data == null) throw new Error("missing facet data");
  const channels = {};
  if (x != null) channels.fx = createChannel(data, {value: x, scale: "fx"});
  if (y != null) channels.fy = createChannel(data, {value: y, scale: "fy"});
  applyScaleTransforms(channels, options);
  const groups = facetGroups(data, channels);
  return {channels, groups, data: facet.data};
}

// Returns the facet groups, and possibly fx and fy channels, associated with a
// mark, either through top-level faceting or mark-level facet options {fx, fy}.
function maybeMarkFacet(mark, topFacetState, options) {
  if (mark.facet === null || mark.facet === "super") return;

  // This mark defines a mark-level facet. TODO There’s some code duplication
  // here with maybeTopFacet that we could reduce.
  const {fx, fy} = mark;
  if (fx != null || fy != null) {
    const data = arrayify(mark.data ?? fx ?? fy);
    if (data === undefined) throw new Error(`missing facet data in ${mark.ariaLabel}`);
    if (data === null) return; // ignore channel definitions if no data is provided TODO this right?
    const channels = {};
    if (fx != null) channels.fx = createChannel(data, {value: fx, scale: "fx"});
    if (fy != null) channels.fy = createChannel(data, {value: fy, scale: "fy"});
    applyScaleTransforms(channels, options);
    return {channels, groups: facetGroups(data, channels)};
  }

  // This mark links to a top-level facet, if present.
  if (topFacetState === undefined) return;

  // TODO Can we link the top-level facet channels here?
  const {channels, groups, data} = topFacetState;
  if (mark.facet !== "auto" || mark.data === data) return {channels, groups};

  // Warn for the common pitfall of wanting to facet mapped data with the
  // top-level facet option.
  if (
    data.length > 0 &&
    (groups.size > 1 || (groups.size === 1 && channels.fx && channels.fy && [...groups][0][1].size > 1)) &&
    arrayify(mark.data)?.length === data.length
  ) {
    warn(
      `Warning: the ${mark.ariaLabel} mark appears to use faceted data, but isn’t faceted. The mark data has the same length as the facet data and the mark facet option is "auto", but the mark data and facet data are distinct. If this mark should be faceted, set the mark facet option to true; otherwise, suppress this warning by setting the mark facet option to false.`
    );
  }
}

function derive(mark, options = {}) {
  return initializer({...options, x: null, y: null}, (data, facets, channels, scales, dimensions, context) => {
    return context.getMarkState(mark);
  });
}

function inferTips(marks) {
  const tips = [];
  for (const mark of marks) {
    let tipOptions = mark.tip;
    if (tipOptions) {
      if (tipOptions === true) tipOptions = {};
      else if (typeof tipOptions === "string") tipOptions = {pointer: tipOptions};
      let {pointer: p, preferredAnchor: a} = tipOptions;
      p = /^x$/i.test(p) ? pointerX : /^y$/i.test(p) ? pointerY : pointer; // TODO validate?
      tipOptions = p(derive(mark, tipOptions));
      tipOptions.title = null; // prevent implicit title for primitive data
      if (a === undefined) tipOptions.preferredAnchor = p === pointerY ? "left" : "bottom";
      const t = tip(mark.data, tipOptions);
      t.facet = mark.facet; // inherit facet settings
      t.facetAnchor = mark.facetAnchor; // inherit facet settings
      tips.push(t);
    }
  }
  return tips;
}

function inferAxes(marks, channelsByScale, options) {
  let {
    projection,
    x = {},
    y = {},
    fx = {},
    fy = {},
    axis,
    grid,
    facet = {},
    facet: {axis: facetAxis = axis, grid: facetGrid} = facet,
    x: {axis: xAxis = axis, grid: xGrid = xAxis === null ? null : grid} = x,
    y: {axis: yAxis = axis, grid: yGrid = yAxis === null ? null : grid} = y,
    fx: {axis: fxAxis = facetAxis, grid: fxGrid = fxAxis === null ? null : facetGrid} = fx,
    fy: {axis: fyAxis = facetAxis, grid: fyGrid = fyAxis === null ? null : facetGrid} = fy
  } = options;

  // Disable axes if the corresponding scale is not present.
  if (projection || (!isScaleOptions(x) && !hasPositionChannel("x", marks))) xAxis = xGrid = null;
  if (projection || (!isScaleOptions(y) && !hasPositionChannel("y", marks))) yAxis = yGrid = null;
  if (!channelsByScale.has("fx")) fxAxis = fxGrid = null;
  if (!channelsByScale.has("fy")) fyAxis = fyGrid = null;

  // Resolve the default implicit axes by checking for explicit ones.
  if (xAxis === undefined) xAxis = !hasAxis(marks, "x");
  if (yAxis === undefined) yAxis = !hasAxis(marks, "y");
  if (fxAxis === undefined) fxAxis = !hasAxis(marks, "fx");
  if (fyAxis === undefined) fyAxis = !hasAxis(marks, "fy");

  // Resolve the default orientation of axes.
  if (xAxis === true) xAxis = "bottom";
  if (yAxis === true) yAxis = "left";
  if (fxAxis === true) fxAxis = xAxis === "top" || xAxis === null ? "bottom" : "top";
  if (fyAxis === true) fyAxis = yAxis === "right" || yAxis === null ? "left" : "right";

  const axes = [];
  maybeGrid(axes, fyGrid, gridFy, fy);
  maybeAxis(axes, fyAxis, axisFy, "right", "left", facet, fy);
  maybeGrid(axes, fxGrid, gridFx, fx);
  maybeAxis(axes, fxAxis, axisFx, "top", "bottom", facet, fx);
  maybeGrid(axes, yGrid, gridY, y);
  maybeAxis(axes, yAxis, axisY, "left", "right", options, y);
  maybeGrid(axes, xGrid, gridX, x);
  maybeAxis(axes, xAxis, axisX, "bottom", "top", options, x);
  return axes;
}

function maybeAxis(axes, axis, axisType, primary, secondary, defaults, options) {
  if (!axis) return;
  const both = isBoth(axis);
  options = axisOptions(both ? primary : axis, defaults, options);
  const {line} = options;
  if ((axisType === axisY || axisType === axisX) && line && !isNone(line)) axes.push(frame(lineOptions(options)));
  axes.push(axisType(options));
  if (both) axes.push(axisType({...options, anchor: secondary, label: null}));
}

function maybeGrid(axes, grid, gridType, options) {
  if (!grid || isNone(grid)) return;
  axes.push(gridType(gridOptions(grid, options)));
}

function isBoth(value) {
  return /^\s*both\s*$/i.test(value);
}

function axisOptions(
  anchor,
  defaults,
  {
    line = defaults.line,
    ticks,
    tickSize,
    tickSpacing,
    tickPadding,
    tickFormat,
    tickRotate,
    fontVariant,
    ariaLabel,
    ariaDescription,
    label = defaults.label,
    labelAnchor,
    labelArrow = defaults.labelArrow,
    labelOffset
  }
) {
  return {
    anchor,
    line,
    ticks,
    tickSize,
    tickSpacing,
    tickPadding,
    tickFormat,
    tickRotate,
    fontVariant,
    ariaLabel,
    ariaDescription,
    label,
    labelAnchor,
    labelArrow,
    labelOffset
  };
}

function lineOptions(options) {
  const {anchor, line} = options;
  return {anchor, facetAnchor: anchor + "-empty", stroke: line === true ? undefined : line};
}

function gridOptions(
  grid,
  {
    stroke = isColor(grid) ? grid : undefined,
    ticks = isGridTicks(grid) ? grid : undefined,
    tickSpacing,
    ariaLabel,
    ariaDescription
  }
) {
  return {
    stroke,
    ticks,
    tickSpacing,
    ariaLabel,
    ariaDescription
  };
}

function isGridTicks(grid) {
  switch (typeof grid) {
    case "number":
      return true;
    case "string":
      return !isColor(grid);
  }
  return isIterable(grid) || typeof grid?.range === "function";
}

// Is there an explicit axis already present? TODO We probably want a more
// explicit test than looking for the ARIA label, but it does afford some
// flexibility in axis implementation which is nice.
function hasAxis(marks, k) {
  const prefix = `${k}-axis `;
  return marks.some((m) => m.ariaLabel?.startsWith(prefix));
}

function hasPositionChannel(k, marks) {
  for (const mark of marks) {
    for (const key in mark.channels) {
      const {scale} = mark.channels[key];
      if (scale === k || scale === "projection") {
        return true;
      }
    }
  }
  return false;
}

function inheritScaleLabels(newScales, scales) {
  for (const key in newScales) {
    const newScale = newScales[key];
    const scale = scales[key];
    if (newScale.label === undefined && scale) {
      newScale.label = scale.label;
    }
  }
  return newScales;
}

// This differs from the other outerDimensions in that it accounts for rounding
// and outer padding in the facet scales; we want the frame to align exactly
// with the actual range, not the desired range.
function actualDimensions({fx, fy}, dimensions) {
  const {marginTop, marginRight, marginBottom, marginLeft, width, height} = outerDimensions(dimensions);
  const fxr = fx && outerRange(fx);
  const fyr = fy && outerRange(fy);
  return {
    marginTop: fy ? fyr[0] : marginTop,
    marginRight: fx ? width - fxr[1] : marginRight,
    marginBottom: fy ? height - fyr[1] : marginBottom,
    marginLeft: fx ? fxr[0] : marginLeft,
    // Some marks, namely the x- and y-axis labels, want to know what the
    // desired (rather than actual) margins are for positioning.
    inset: {
      marginTop: dimensions.marginTop,
      marginRight: dimensions.marginRight,
      marginBottom: dimensions.marginBottom,
      marginLeft: dimensions.marginLeft
    },
    width,
    height
  };
}

function outerRange(scale) {
  const domain = scale.domain();
  let x1 = scale(domain[0]);
  let x2 = scale(domain[domain.length - 1]);
  if (x2 < x1) [x1, x2] = [x2, x1];
  return [x1, x2 + scale.bandwidth()];
}<|MERGE_RESOLUTION|>--- conflicted
+++ resolved
@@ -332,14 +332,7 @@
     if (subtitle != null) figure.append(createTitleElement(document, subtitle, "h3"));
     figure.append(...legends, svg);
     if (caption != null) figure.append(createFigcaption(document, caption));
-<<<<<<< HEAD
-    if ("value" in svg) {
-      figure.value = svg.value;
-      delete svg.value;
-    }
-=======
     if ("value" in svg) (figure.value = svg.value), delete svg.value;
->>>>>>> 4bbad409
   }
 
   figure.scale = exposeScales(scales.scales);
