--- conflicted
+++ resolved
@@ -5,23 +5,8 @@
 import {defined} from "./defined.js";
 import {Dimensions} from "./dimensions.js";
 import {Legends, exposeLegends} from "./legends.js";
-<<<<<<< HEAD
 import {arrayify, isDomainSort, isScaleOptions, keyword, map, maybeNamed, range, where, yes} from "./options.js";
-=======
-import {
-  arrayify,
-  isDomainSort,
-  isScaleOptions,
-  keyword,
-  map,
-  maybeNamed,
-  range,
-  second,
-  where,
-  yes
-} from "./options.js";
 import {maybeProject} from "./projection.js";
->>>>>>> 558bcdce
 import {Scales, ScaleFunctions, autoScaleRange, exposeScales} from "./scales.js";
 import {position, registry as scaleRegistry} from "./scales/index.js";
 import {applyInlineStyles, maybeClassName, maybeClip, styles} from "./style.js";
