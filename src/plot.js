--- conflicted
+++ resolved
@@ -5,10 +5,6 @@
 import {figureWrap} from "./figure.js";
 import {createLegends} from "./legends.js";
 import {markify} from "./mark.js";
-<<<<<<< HEAD
-import {Scales, autoScaleRange, applyScales, exposeScales} from "./scales.js";
-=======
->>>>>>> a48a5459
 import {filterStyles, offset} from "./style.js";
 
 export function plot(options = {}) {
@@ -59,11 +55,7 @@
   autoAxisTicks(scaleDescriptors, axes);
   autoAxisLabels(scaleChannels, scaleDescriptors, axes, dimensions);
   for (const key of ["color", "r", "opacity"]) {
-<<<<<<< HEAD
-    autoScaleLabel(scaleDescriptors[key], scaleChannels.get(key), options);
-=======
     autoScaleLabel(scaleDescriptors[key], scaleChannels.get(key), options[key]);
->>>>>>> a48a5459
   }
 
   // Normalize the options.
@@ -102,15 +94,10 @@
     if (node != null) svg.appendChild(node);
   }
 
-<<<<<<< HEAD
-  const figure = wrap(svg, {caption});
-  figure.scales = (key) => exposeScales(scaleDescriptors, key);
-=======
   const descriptors = exposeScales(scaleDescriptors);
   const legends = createLegends(descriptors, dimensions);
   const figure = figureWrap(svg, dimensions, caption, legends);
   figure.scales = descriptors;
->>>>>>> a48a5459
   return figure;
 }
 
@@ -159,14 +146,4 @@
   const nfy = fy ? fy.scale.domain().length : 1;
   const ny = y ? (y.family === "ordinal" ? y.scale.domain().length : Math.max(7, 17 / nfy)) : 1;
   return !!(y || fy) * Math.max(1, Math.min(60, ny * nfy)) * 20 + !!fx * 30 + 60;
-}
-
-// Wrap the plot in a figure with a caption, if desired.
-function wrap(svg, {caption}) {
-  if (caption == null) return svg;
-  const figure = document.createElement("figure");
-  figure.appendChild(svg);
-  const figcaption = figure.appendChild(document.createElement("figcaption"));
-  figcaption.appendChild(caption instanceof Node ? caption : document.createTextNode(caption));
-  return figure;
 }