import {create} from "d3";
import {Axes, autoAxisTicks, autoAxisLabels, autoScaleLabel} from "./axes.js";
import {facets} from "./facet.js";
<<<<<<< HEAD
import {values} from "./mark.js";
import {Scales, autoScaleRange, exposeScales} from "./scales.js";
import {figureWrap} from "./figure.js";
import {createLegends} from "./legends.js";
import {offset} from "./style.js";
=======
import {markify} from "./mark.js";
import {Scales, autoScaleRange, applyScales} from "./scales.js";
import {filterStyles, offset} from "./style.js";
>>>>>>> 7262e9c2

export function plot(options = {}) {
  const {facet, style, caption} = options;

  // When faceting, wrap all marks in a faceting mark.
  if (facet !== undefined) {
    const {marks} = options;
    const {data} = facet;
    options = {...options, marks: facets(data, facet, marks)};
  }

  // Flatten any nested marks.
  const marks = options.marks === undefined ? [] : options.marks.flat(Infinity).map(markify);

  // A Map from Mark instance to an object of named channel values.
  const markChannels = new Map();
  const markIndex = new Map();

  // A Map from scale name to an array of associated channels.
  const scaleChannels = new Map();

  // Initialize the marks’ channels, indexing them by mark and scale as needed.
  // Also apply any scale transforms.
  for (const mark of marks) {
    if (markChannels.has(mark)) throw new Error("duplicate mark");
    const {index, channels} = mark.initialize();
    for (const [, channel] of channels) {
      const {scale} = channel;
      if (scale !== undefined) {
        const scaled = scaleChannels.get(scale);
        const {percent, transform = percent ? x => x * 100 : undefined} = options[scale] || {};
        if (transform != null) channel.value = Array.from(channel.value, transform);
        if (scaled) scaled.push(channel);
        else scaleChannels.set(scale, [channel]);
      }
    }
    markChannels.set(mark, channels);
    markIndex.set(mark, index);
  }

  const scaleDescriptors = Scales(scaleChannels, options);
  const scales = ScaleFunctions(scaleDescriptors);
  const axes = Axes(scaleDescriptors, options);
  const dimensions = Dimensions(scaleDescriptors, axes, options);

  autoScaleRange(scaleDescriptors, dimensions);
  autoAxisTicks(scaleDescriptors, axes);
  autoAxisLabels(scaleChannels, scaleDescriptors, axes, dimensions);
  for (const key of ["color", "r", "opacity"]) {
    autoScaleLabel(scaleDescriptors[key], scaleChannels.get(key), options[key]);
  }

  // Normalize the options.
  options = {...scaleDescriptors, ...dimensions};
  if (axes.x) options.x = {...options.x, ...axes.x};
  if (axes.y) options.y = {...options.y, ...axes.y};
  if (axes.fx) options.fx = {...options.fx, ...axes.fx};
  if (axes.fy) options.fy = {...options.fy, ...axes.fy};

  // When faceting, render axes for fx and fy instead of x and y.
  const x = facet !== undefined && scales.fx ? "fx" : "x";
  const y = facet !== undefined && scales.fy ? "fy" : "y";
  if (axes[x]) marks.unshift(axes[x]);
  if (axes[y]) marks.unshift(axes[y]);

  const {width, height} = dimensions;

  const svg = create("svg")
      .attr("class", "plot")
      .attr("fill", "currentColor")
      .attr("text-anchor", "middle")
      .attr("width", width)
      .attr("height", height)
      .attr("viewBox", `0 0 ${width} ${height}`)
      .each(function() {
        if (typeof style === "string") this.style = style;
        else Object.assign(this.style, style);
      })
    .node();

  for (const mark of marks) {
    const channels = markChannels.get(mark);
    const values = applyScales(channels, scales);
    const index = filterStyles(markIndex.get(mark), values);
    const node = mark.render(index, scales, values, dimensions, axes);
    if (node != null) svg.appendChild(node);
  }

  const descriptors = exposeScales(scaleDescriptors);
  const legends = createLegends(descriptors, dimensions);
  const figure = figureWrap(svg, dimensions, caption, legends);
  figure.scales = descriptors;
  return figure;
}

function Dimensions(
  scales,
  {
    x: {axis: xAxis} = {},
    y: {axis: yAxis} = {},
    fx: {axis: fxAxis} = {},
    fy: {axis: fyAxis} = {}
  },
  {
    width = 640,
    height = autoHeight(scales),
    facet: {
      marginTop: facetMarginTop = fxAxis === "top" ? 30 : 0,
      marginRight: facetMarginRight = fyAxis === "right" ? 40 : 0,
      marginBottom: facetMarginBottom = fxAxis === "bottom" ? 30 : 0,
      marginLeft: facetMarginLeft = fyAxis === "left" ? 40 : 0
    } = {},
    marginTop = Math.max((xAxis === "top" ? 30 : 0) + facetMarginTop, yAxis || fyAxis ? 20 : 0.5 - offset),
    marginRight = Math.max((yAxis === "right" ? 40 : 0) + facetMarginRight, xAxis || fxAxis ? 20 : 0.5 + offset),
    marginBottom = Math.max((xAxis === "bottom" ? 30 : 0) + facetMarginBottom, yAxis || fyAxis ? 20 : 0.5 + offset),
    marginLeft = Math.max((yAxis === "left" ? 40 : 0) + facetMarginLeft, xAxis || fxAxis ? 20 : 0.5 - offset)
  } = {}
) {
  return {
    width,
    height,
    marginTop,
    marginRight,
    marginBottom,
    marginLeft,
    facetMarginTop,
    facetMarginRight,
    facetMarginBottom,
    facetMarginLeft
  };
}

function ScaleFunctions(scales) {
  return Object.fromEntries(Object.entries(scales).map(([name, {scale}]) => [name, scale]));
}

function autoHeight({y, fy, fx}) {
  const nfy = fy ? fy.scale.domain().length : 1;
  const ny = y ? (y.family === "ordinal" ? y.scale.domain().length : Math.max(7, 17 / nfy)) : 1;
  return !!(y || fy) * Math.max(1, Math.min(60, ny * nfy)) * 20 + !!fx * 30 + 60;
}<|MERGE_RESOLUTION|>--- conflicted
+++ resolved
@@ -1,17 +1,11 @@
 import {create} from "d3";
 import {Axes, autoAxisTicks, autoAxisLabels, autoScaleLabel} from "./axes.js";
 import {facets} from "./facet.js";
-<<<<<<< HEAD
-import {values} from "./mark.js";
-import {Scales, autoScaleRange, exposeScales} from "./scales.js";
+import {Scales, autoScaleRange, applyScales, exposeScales} from "./scales.js";
 import {figureWrap} from "./figure.js";
 import {createLegends} from "./legends.js";
-import {offset} from "./style.js";
-=======
 import {markify} from "./mark.js";
-import {Scales, autoScaleRange, applyScales} from "./scales.js";
 import {filterStyles, offset} from "./style.js";
->>>>>>> 7262e9c2
 
 export function plot(options = {}) {
   const {facet, style, caption} = options;
