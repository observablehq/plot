import {create, cross, difference, groups, InternMap, select} from "d3";
import {Axes, autoAxisTicks, autoScaleLabels} from "./axes.js";
import {Channel, channelObject, channelDomain, valueObject} from "./channel.js";
import {defined} from "./defined.js";
import {Dimensions} from "./dimensions.js";
import {Legends, exposeLegends} from "./legends.js";
import {arrayify, isDomainSort, isScaleOptions, keyword, map, range, second, where, yes} from "./options.js";
import {Scales, ScaleFunctions, autoScaleRange, exposeScales} from "./scales.js";
import {registry as scaleRegistry} from "./scales/index.js";
import {applyInlineStyles, maybeClassName, maybeClip, styles} from "./style.js";
<<<<<<< HEAD
import {basic} from "./transforms/basic.js";
import {maybeInterval} from "./transforms/interval.js";
=======
import {basic, initializer} from "./transforms/basic.js";
>>>>>>> 041a2e53
import {consumeWarnings} from "./warnings.js";

export function plot(options = {}) {
  const {facet, style, caption, ariaLabel, ariaDescription} = options;

  // className for inline styles
  const className = maybeClassName(options.className);

  // Flatten any nested marks.
  const marks = options.marks === undefined ? [] : options.marks.flat(Infinity).map(markify);

  // A Map from Mark instance to its render state, including:
  // index - the data index e.g. [0, 1, 2, 3, …]
  // channels - an array of materialized channels e.g. [["x", {value}], …]
  // faceted - a boolean indicating whether this mark is faceted
  // values - an object of scaled values e.g. {x: [40, 32, …], …}
  const stateByMark = new Map();

  // A Map from scale name to an array of associated channels.
  const channelsByScale = new Map();

  // If a scale is explicitly declared in options, initialize its associated
  // channels to the empty array; this will guarantee that a corresponding scale
  // will be created later (even if there are no other channels). But ignore
  // facet scale declarations if faceting is not enabled.
  for (const key of scaleRegistry.keys()) {
    if (isScaleOptions(options[key]) && key !== "fx" && key !== "fy") {
      channelsByScale.set(key, []);
    }
  }

  // Faceting!
  let facets; // array of facet definitions (e.g. [["foo", [0, 1, 3, …]], …])
  let facetIndex; // index over the facet data, e.g. [0, 1, 2, 3, …]
  let facetChannels; // e.g. {fx: {value}, fy: {value}}
  let facetsIndex; // nested array of facet indexes [[0, 1, 3, …], [2, 5, …], …]
  let facetsExclude; // lazily-constructed opposite of facetsIndex
  if (facet !== undefined) {
    const {x, y} = facet;
    if (x != null || y != null) {
      const facetData = arrayify(facet.data);
      facetChannels = {};
      if (x != null) {
        const fx = Channel(facetData, {value: x, scale: "fx"});
        facetChannels.fx = fx;
        channelsByScale.set("fx", [fx]);
      }
      if (y != null) {
        const fy = Channel(facetData, {value: y, scale: "fy"});
        facetChannels.fy = fy;
        channelsByScale.set("fy", [fy]);
      }
      facetIndex = range(facetData);
      facets = facetGroups(facetIndex, facetChannels);
      facetsIndex = facets.map(second);
    }
  }

  // Initialize the marks’ state.
  for (const mark of marks) {
    if (stateByMark.has(mark)) throw new Error("duplicate mark; each mark must be unique");
    const markFacets = facetsIndex === undefined ? undefined
      : mark.facet === "auto" ? mark.data === facet.data ? facetsIndex : undefined
      : mark.facet === "include" ? facetsIndex
      : mark.facet === "exclude" ? facetsExclude || (facetsExclude = facetsIndex.map(f => Uint32Array.from(difference(facetIndex, f))))
      : undefined;
<<<<<<< HEAD
    const {index, channels} = mark.initialize(markFacets, facetChannels);
    for (const [, channel] of channels) {
      const {scale} = channel;
      if (scale !== undefined) {
        const channels = channelsByScale.get(scale);
        if (channels !== undefined) channels.push(channel);
        else channelsByScale.set(scale, [channel]);
      }
    }
    stateByMark.set(mark, {index, channels, faceted: markFacets !== undefined});
  }

  // Apply scale transforms, mutating channel.value.
  for (const [scale, channels] of channelsByScale) {
    const {
      percent,
      interval,
      transform = percent ? x => x * 100 : maybeInterval(interval)?.floor
    } = options[scale] || {};
    if (transform != null) for (const c of channels) c.value = Array.from(c.value, transform);
=======
    const {data, facets, channels} = mark.initialize(markFacets, facetChannels);
    applyScaleTransforms(channels, options);
    stateByMark.set(mark, {data, facets, channels});
>>>>>>> 041a2e53
  }

  // Initalize the scales and axes.
  const scaleDescriptors = Scales(addScaleChannels(channelsByScale, stateByMark), options);
  const scales = ScaleFunctions(scaleDescriptors);
  const axes = Axes(scaleDescriptors, options);
  const dimensions = Dimensions(scaleDescriptors, axes, options);

  autoScaleRange(scaleDescriptors, dimensions);
  autoAxisTicks(scaleDescriptors, axes);

  const {fx, fy} = scales;
  const fyMargins = fy && {marginTop: 0, marginBottom: 0, height: fy.bandwidth()};
  const fxMargins = fx && {marginRight: 0, marginLeft: 0, width: fx.bandwidth()};
  const subdimensions = {...dimensions, ...fxMargins, ...fyMargins};

  // Reinitialize; for deriving channels dependent on other channels.
  const newByScale = new Set();
  for (const [mark, state] of stateByMark) {
    if (mark.initializer != null) {
      const {facets, channels} = mark.initializer(state.data, state.facets, state.channels, scales, subdimensions);
      if (facets !== undefined) state.facets = facets;
      if (channels !== undefined) {
        inferChannelScale(channels, mark);
        applyScaleTransforms(channels, options);
        Object.assign(state.channels, channels);
        for (const {scale} of Object.values(channels)) if (scale != null) newByScale.add(scale);
      }
    }
  }

  // Reconstruct scales if new scaled channels were created during reinitialization.
  if (newByScale.size) {
    const newScaleDescriptors = Scales(addScaleChannels(new Map(), stateByMark, key => newByScale.has(key)), options);
    const newScales = ScaleFunctions(newScaleDescriptors);
    Object.assign(scaleDescriptors, newScaleDescriptors);
    Object.assign(scales, newScales);
  }

  autoScaleLabels(channelsByScale, scaleDescriptors, axes, dimensions, options);

  // Compute value objects, applying scales as needed.
  for (const state of stateByMark.values()) {
    state.values = valueObject(state.channels, scales);
  }

  const {width, height} = dimensions;

  const svg = create("svg")
      .attr("class", className)
      .attr("fill", "currentColor")
      .attr("font-family", "system-ui, sans-serif")
      .attr("font-size", 10)
      .attr("text-anchor", "middle")
      .attr("width", width)
      .attr("height", height)
      .attr("viewBox", `0 0 ${width} ${height}`)
      .attr("aria-label", ariaLabel)
      .attr("aria-description", ariaDescription)
      .call(svg => svg.append("style").text(`
        .${className} {
          display: block;
          background: white;
          height: auto;
          height: intrinsic;
          max-width: 100%;
        }
        .${className} text,
        .${className} tspan {
          white-space: pre;
        }
      `))
      .call(applyInlineStyles, style)
    .node();

  // When faceting, render axes for fx and fy instead of x and y.
  const axisY = axes[facets !== undefined && fy ? "fy" : "y"];
  const axisX = axes[facets !== undefined && fx ? "fx" : "x"];
  if (axisY) svg.appendChild(axisY.render(null, scales, dimensions));
  if (axisX) svg.appendChild(axisX.render(null, scales, dimensions));

  // Render (possibly faceted) marks.
  if (facets !== undefined) {
    const fyDomain = fy && fy.domain();
    const fxDomain = fx && fx.domain();
    const indexByFacet = facetMap(facetChannels);
    facets.forEach(([key], i) => indexByFacet.set(key, i));
    const selection = select(svg);
    if (fy && axes.y) {
      const axis1 = axes.y, axis2 = nolabel(axis1);
      const j = axis1.labelAnchor === "bottom" ? fyDomain.length - 1 : axis1.labelAnchor === "center" ? fyDomain.length >> 1 : 0;
      selection.selectAll()
        .data(fyDomain)
        .enter()
        .append((ky, i) => (i === j ? axis1 : axis2).render(
          fx && where(fxDomain, kx => indexByFacet.has([kx, ky])),
          scales,
          {...dimensions, ...fyMargins, offsetTop: fy(ky)}
        ));
    }
    if (fx && axes.x) {
      const axis1 = axes.x, axis2 = nolabel(axis1);
      const j = axis1.labelAnchor === "right" ? fxDomain.length - 1 : axis1.labelAnchor === "center" ? fxDomain.length >> 1 : 0;
      const {marginLeft, marginRight} = dimensions;
      selection.selectAll()
        .data(fxDomain)
        .enter()
        .append((kx, i) => (i === j ? axis1 : axis2).render(
          fy && where(fyDomain, ky => indexByFacet.has([kx, ky])),
          scales,
          {...dimensions, ...fxMargins, labelMarginLeft: marginLeft, labelMarginRight: marginRight, offsetLeft: fx(kx)}
        ));
    }
    selection.selectAll()
      .data(facetKeys(scales).filter(indexByFacet.has, indexByFacet))
      .enter()
      .append("g")
        .attr("aria-label", "facet")
        .attr("transform", facetTranslate(fx, fy))
        .each(function(key) {
          const j = indexByFacet.get(key);
          for (const [mark, {channels, values, facets}] of stateByMark) {
            const facet = facets ? mark.filter(facets[j] ?? facets[0], channels, values) : null;
            const node = mark.render(facet, scales, values, subdimensions);
            if (node != null) this.appendChild(node);
          }
        });
  } else {
    for (const [mark, {channels, values, facets}] of stateByMark) {
      const facet = facets ? mark.filter(facets[0], channels, values) : null;
      const node = mark.render(facet, scales, values, dimensions);
      if (node != null) svg.appendChild(node);
    }
  }

  // Wrap the plot in a figure with a caption, if desired.
  let figure = svg;
  const legends = Legends(scaleDescriptors, options);
  if (caption != null || legends.length > 0) {
    figure = document.createElement("figure");
    figure.style.maxWidth = "initial";
    figure.append(...legends, svg);
    if (caption != null) {
      const figcaption = document.createElement("figcaption");
      figcaption.append(caption);
      figure.append(figcaption);
    }
  }

  figure.scale = exposeScales(scaleDescriptors);
  figure.legend = exposeLegends(scaleDescriptors, options);

  const w = consumeWarnings();
  if (w > 0) {
    select(svg).append("text")
        .attr("x", width)
        .attr("y", 20)
        .attr("dy", "-1em")
        .attr("text-anchor", "end")
        .attr("font-family", "initial") // fix emoji rendering in Chrome
        .text("\u26a0\ufe0f") // emoji variation selector
      .append("title")
        .text(`${w.toLocaleString("en-US")} warning${w === 1 ? "" : "s"}. Please check the console.`);
  }

  return figure;
}

export class Mark {
  constructor(data, channels = [], options = {}, defaults) {
    const {facet = "auto", sort, dx, dy, clip, channels: extraChannels} = options;
    const names = new Set();
    this.data = data;
    this.sort = isDomainSort(sort) ? sort : null;
    this.initializer = initializer(options).initializer;
    this.transform = this.initializer ? options.transform : basic(options).transform;
    this.facet = facet == null || facet === false ? null : keyword(facet === true ? "include" : facet, "facet", ["auto", "include", "exclude"]);
    if (extraChannels !== undefined) channels = [...channels, ...extraChannels.filter(e => !channels.some(c => c.name === e.name))];
    if (defaults !== undefined) channels = [...channels, ...styles(this, options, defaults)];
    this.channels = channels.filter(channel => {
      const {name, value, optional} = channel;
      if (value == null) {
        if (optional) return false;
        throw new Error(`missing channel value: ${name}`);
      }
      if (name == null) throw new Error("missing channel name");
      const key = `${name}`;
      if (key === "__proto__") throw new Error(`illegal channel name: ${key}`);
      if (names.has(key)) throw new Error(`duplicate channel: ${key}`);
      names.add(key);
      return true;
    });
    this.dx = +dx || 0;
    this.dy = +dy || 0;
    this.clip = maybeClip(clip);
  }
  initialize(facets, facetChannels) {
    let data = arrayify(this.data);
    if (facets === undefined && data != null) facets = [range(data)];
    if (this.transform != null) ({facets, data} = this.transform(data, facets)), data = arrayify(data);
    const channels = channelObject(this.channels, data);
    if (this.sort != null) channelDomain(channels, facetChannels, data, this.sort);
    return {data, facets, channels};
  }
  filter(index, channels, values) {
    for (const name in channels) {
      const {filter = defined} = channels[name];
      if (filter !== null) {
        const value = values[name];
        index = index.filter(i => filter(value[i]));
      }
    }
    return index;
  }
  plot({marks = [], ...options} = {}) {
    return plot({...options, marks: [...marks, this]});
  }
}

export function marks(...marks) {
  marks.plot = Mark.prototype.plot;
  return marks;
}

function markify(mark) {
  return mark instanceof Mark ? mark : new Render(mark);
}

class Render extends Mark {
  constructor(render) {
    super();
    if (render == null) return;
    if (typeof render !== "function") throw new TypeError("invalid mark; missing render function");
    this.render = render;
  }
  render() {}
}

// Note: mutates channel.value to apply the scale transform, if any.
function applyScaleTransforms(channels, options) {
  for (const name in channels) {
    const channel = channels[name];
    const {scale} = channel;
    if (scale != null) {
      const {percent, transform = percent ? x => x * 100 : undefined} = options[scale] || {};
      if (transform != null) channel.value = map(channel.value, transform);
    }
  }
  return channels;
}

// An initializer may generate channels without knowing how the downstream mark
// will use them. Marks are typically responsible associated scales with
// channels, but here we assume common behavior across marks.
function inferChannelScale(channels) {
  for (const name in channels) {
    const channel = channels[name];
    let {scale} = channel;
    if (scale === true) {
      switch (name) {
        case "fill": case "stroke": scale = "color"; break;
        case "fillOpacity": case "strokeOpacity": case "opacity": scale = "opacity"; break;
        case "r": case "length": case "symbol": scale = name; break;
        default: scale = null;
      }
      channel.scale = scale;
    }
  }
}

function addScaleChannels(channelsByScale, stateByMark, filter = yes) {
  for (const {channels} of stateByMark.values()) {
    for (const name in channels) {
      const channel = channels[name];
      const {scale} = channel;
      if (scale != null && filter(scale)) {
        const channels = channelsByScale.get(scale);
        if (channels !== undefined) channels.push(channel);
        else channelsByScale.set(scale, [channel]);
      }
    }
  }
  return channelsByScale;
}

// Derives a copy of the specified axis with the label disabled.
function nolabel(axis) {
  return axis === undefined || axis.label === undefined
    ? axis // use the existing axis if unlabeled
    : Object.assign(Object.create(axis), {label: undefined});
}

// Unlike facetGroups, which returns groups in order of input data, this returns
// keys in order of the associated scale’s domains.
function facetKeys({fx, fy}) {
  return fx && fy ? cross(fx.domain(), fy.domain())
    : fx ? fx.domain()
    : fy.domain();
}

// Returns an array of [[key1, index1], [key2, index2], …] representing the data
// indexes associated with each facet. For two-dimensional faceting, each key
// is a two-element array; see also facetMap.
function facetGroups(index, {fx, fy}) {
  return fx && fy ? facetGroup2(index, fx, fy)
    : fx ? facetGroup1(index, fx)
    : facetGroup1(index, fy);
}

function facetGroup1(index, {value: F}) {
  return groups(index, i => F[i]);
}

function facetGroup2(index, {value: FX}, {value: FY}) {
  return groups(index, i => FX[i], i => FY[i])
    .flatMap(([x, xgroup]) => xgroup
    .map(([y, ygroup]) => [[x, y], ygroup]));
}

// This must match the key structure returned by facetGroups.
function facetTranslate(fx, fy) {
  return fx && fy ? ([kx, ky]) => `translate(${fx(kx)},${fy(ky)})`
    : fx ? kx => `translate(${fx(kx)},0)`
    : ky => `translate(0,${fy(ky)})`;
}

function facetMap({fx, fy}) {
  return new (fx && fy ? FacetMap2 : FacetMap);
}

class FacetMap {
  constructor() {
    this._ = new InternMap();
  }
  has(key) {
    return this._.has(key);
  }
  get(key) {
    return this._.get(key);
  }
  set(key, value) {
    return this._.set(key, value), this;
  }
}

// A Map-like interface that supports paired keys.
class FacetMap2 extends FacetMap {
  has([key1, key2]) {
    const map = super.get(key1);
    return map ? map.has(key2) : false;
  }
  get([key1, key2]) {
    const map = super.get(key1);
    return map && map.get(key2);
  }
  set([key1, key2], value) {
    const map = super.get(key1);
    if (map) map.set(key2, value);
    else super.set(key1, new InternMap([[key2, value]]));
    return this;
  }
}<|MERGE_RESOLUTION|>--- conflicted
+++ resolved
@@ -8,12 +8,8 @@
 import {Scales, ScaleFunctions, autoScaleRange, exposeScales} from "./scales.js";
 import {registry as scaleRegistry} from "./scales/index.js";
 import {applyInlineStyles, maybeClassName, maybeClip, styles} from "./style.js";
-<<<<<<< HEAD
-import {basic} from "./transforms/basic.js";
+import {basic, initializer} from "./transforms/basic.js";
 import {maybeInterval} from "./transforms/interval.js";
-=======
-import {basic, initializer} from "./transforms/basic.js";
->>>>>>> 041a2e53
 import {consumeWarnings} from "./warnings.js";
 
 export function plot(options = {}) {
@@ -80,32 +76,9 @@
       : mark.facet === "include" ? facetsIndex
       : mark.facet === "exclude" ? facetsExclude || (facetsExclude = facetsIndex.map(f => Uint32Array.from(difference(facetIndex, f))))
       : undefined;
-<<<<<<< HEAD
-    const {index, channels} = mark.initialize(markFacets, facetChannels);
-    for (const [, channel] of channels) {
-      const {scale} = channel;
-      if (scale !== undefined) {
-        const channels = channelsByScale.get(scale);
-        if (channels !== undefined) channels.push(channel);
-        else channelsByScale.set(scale, [channel]);
-      }
-    }
-    stateByMark.set(mark, {index, channels, faceted: markFacets !== undefined});
-  }
-
-  // Apply scale transforms, mutating channel.value.
-  for (const [scale, channels] of channelsByScale) {
-    const {
-      percent,
-      interval,
-      transform = percent ? x => x * 100 : maybeInterval(interval)?.floor
-    } = options[scale] || {};
-    if (transform != null) for (const c of channels) c.value = Array.from(c.value, transform);
-=======
     const {data, facets, channels} = mark.initialize(markFacets, facetChannels);
     applyScaleTransforms(channels, options);
     stateByMark.set(mark, {data, facets, channels});
->>>>>>> 041a2e53
   }
 
   // Initalize the scales and axes.
@@ -350,7 +323,11 @@
     const channel = channels[name];
     const {scale} = channel;
     if (scale != null) {
-      const {percent, transform = percent ? x => x * 100 : undefined} = options[scale] || {};
+      const {
+        percent,
+        interval,
+        transform = percent ? x => x * 100 : maybeInterval(interval)?.floor
+      } = options[scale] || {};
       if (transform != null) channel.value = map(channel.value, transform);
     }
   }
