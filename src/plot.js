import {cross, group, sum, select, sort, InternMap} from "d3";
import {Axes, autoAxisTicks, autoScaleLabels} from "./axes.js";
import {Channel, Channels, channelDomain, valueObject} from "./channel.js";
import {Context, create} from "./context.js";
import {defined} from "./defined.js";
import {Dimensions} from "./dimensions.js";
import {Legends, exposeLegends} from "./legends.js";
import {arrayify, isDomainSort, isScaleOptions, keyword, map, maybeNamed, range, where, yes} from "./options.js";
import {maybeProject} from "./projection.js";
import {Scales, ScaleFunctions, autoScaleRange, exposeScales} from "./scales.js";
import {position, registry as scaleRegistry} from "./scales/index.js";
import {applyInlineStyles, maybeClassName, maybeClip, styles} from "./style.js";
import {basic, initializer} from "./transforms/basic.js";
import {maybeInterval} from "./transforms/interval.js";
import {consumeWarnings, warn} from "./warnings.js";

/** @jsdoc plot */
export function plot(options = {}) {
  const {facet, style, caption, ariaLabel, ariaDescription} = options;

  // className for inline styles
  const className = maybeClassName(options.className);

  // Flatten any nested marks.
  const marks = options.marks === undefined ? [] : options.marks.flat(Infinity).map(markify);

  // Compute the top-level facet state. This has roughly the same structure as
  // mark-specific facet state, except there isn’t a facetsIndex, and there’s a
  // data and dataLength so we can warn the user if a different data of the same
  // length is used in a mark.
  const topFacetState = maybeTopFacet(facet);

  // Construct a map from (faceted) Mark instance to facet state, including:
  // fx - a channel to add to the fx scale
  // fy - a channel to add to the fy scale
  // groups - a possibly-nested map from facet values to indexes in the data array
  // facetsIndex - a sparse nested array of indices corresponding to the valid facets
  const facetStateByMark = new Map();
  for (const mark of marks) {
    const facetState = maybeMarkFacet(mark, topFacetState);
    if (facetState) facetStateByMark.set(mark, facetState);
  }

  // Compute a Map from scale name to an array of associated channels.
  const channelsByScale = new Map();
  if (topFacetState) addFacetChannels(channelsByScale, topFacetState);
  for (const facetState of facetStateByMark.values()) addFacetChannels(channelsByScale, facetState);

  // All the possible facets are given by the domains of the fx or fy scales, or
  // the cross-product of these domains if we facet by both x and y. We sort
  // them in order to apply the facet filters afterwards.
  let facets = Facets(channelsByScale, options);

  if (facets !== undefined) {
    const facetsIndex = topFacetState ? filterFacets(facets, topFacetState) : undefined;

    // Compute a facet index for each mark, parallel to the facets array.
    for (const mark of marks) {
      if (mark.facet === null) continue;
      const facetState = facetStateByMark.get(mark);
      if (facetState === undefined) continue;

      // For mark-level facets, compute an index for that mark’s data and options.
      if (mark.fx != null || mark.fy != null) {
        facetState.facetsIndex = filterFacets(facets, facetState);
      }

      // Otherwise, link to the top-level facet information.
      else if (topFacetState !== undefined) {
        facetState.facetsIndex = facetsIndex;
        const {fx, fy} = topFacetState;
        if (fx !== undefined) facetState.fx = fx;
        if (fy !== undefined) facetState.fy = fy;
      }
    }

    // The cross product of the domains of fx and fy can include fx-fy
    // combinations for which no mark has an instance associated with that
    // combination, and therefore we don’t want to render this facet (not even
    // the frame). The same can occur if you specify the domain of fx and fy
    // explicitly, but there is no mark instance associated with some values in
    // the domain. Expunge empty facets, and clear the corresponding elements
    // from the nested index in each mark.
    const nonEmpty = new Set();
    for (const {facetsIndex} of facetStateByMark.values()) {
      facetsIndex?.forEach((index, i) => {
        if (index?.length > 0) {
          nonEmpty.add(i);
        }
      });
    }
    if (0 < nonEmpty.size && nonEmpty.size < facets.length) {
      facets = facets.filter((_, i) => nonEmpty.has(i));
      for (const state of facetStateByMark.values()) {
        const {facetsIndex} = state;
        if (!facetsIndex) continue;
        state.facetsIndex = facetsIndex.filter((_, i) => nonEmpty.has(i));
      }
    }
  }

  // If a scale is explicitly declared in options, initialize its associated
  // channels to the empty array; this will guarantee that a corresponding scale
  // will be created later (even if there are no other channels). Ignore facet
  // scale declarations, which are handled above.
  for (const key of scaleRegistry.keys()) {
    if (isScaleOptions(options[key]) && key !== "fx" && key !== "fy") {
      channelsByScale.set(key, []);
    }
  }

<<<<<<< HEAD
  // A Map from Mark instance to its render state, including:
  // index - the data index e.g. [0, 1, 2, 3, …]
  // channels - an array of materialized channels e.g. [["x", {value}], …]
  // faceted - a boolean indicating whether this mark is faceted
  // values - an object of scaled values e.g. {x: [40, 32, …], …}
  const stateByMark = new Map();
=======
  // Faceting!
  let facets; // array of facet definitions (e.g. [["foo", [0, 1, 3, …]], …])
  let facetIndex; // index over the facet data, e.g. [0, 1, 2, 3, …]
  let facetChannels; // e.g. {fx: {value}, fy: {value}}
  let facetsIndex; // nested array of facet indexes [[0, 1, 3, …], [2, 5, …], …]
  let facetsExclude; // lazily-constructed opposite of facetsIndex
  let facetData;
  if (facet !== undefined) {
    const {x, y} = facet;
    if (x != null || y != null) {
      facetData = arrayify(facet.data);
      if (facetData == null) throw new Error("missing facet data");
      facetChannels = {};
      if (x != null) {
        const fx = Channel(facetData, {value: x, scale: "fx"});
        applyScaleTransforms({fx}, options);
        facetChannels.fx = fx;
        channelsByScale.set("fx", [fx]);
      }
      if (y != null) {
        const fy = Channel(facetData, {value: y, scale: "fy"});
        applyScaleTransforms({fy}, options);
        facetChannels.fy = fy;
        channelsByScale.set("fy", [fy]);
      }
      facetIndex = range(facetData);
      facets = facetGroups(facetIndex, facetChannels);
      facetsIndex = facets.map(second);
    }
  }
>>>>>>> b9cb8755

  // Initialize the marks’ state.
  for (const mark of marks) {
    if (stateByMark.has(mark)) throw new Error("duplicate mark; each mark must be unique");
    const {facetsIndex: I, ...state} = facetStateByMark.get(mark) || {};
    const {data, facets, channels} = mark.initialize(mark.facet === "exclude" ? excludeIndex(I) : I, state);
    applyScaleTransforms(channels, options);
    stateByMark.set(mark, {data, facets, channels});
  }

  // Initalize the scales and axes.
  const scaleDescriptors = Scales(addScaleChannels(channelsByScale, stateByMark), options);
  const scales = ScaleFunctions(scaleDescriptors);
  const axes = Axes(scaleDescriptors, options);
  const dimensions = Dimensions(scaleDescriptors, hasGeometry(stateByMark), axes, options);

  autoScaleRange(scaleDescriptors, dimensions);
  autoAxisTicks(scaleDescriptors, axes);

  const {fx, fy} = scales;
  const fyMargins = fy && {marginTop: 0, marginBottom: 0, height: fy.bandwidth()};
  const fxMargins = fx && {marginRight: 0, marginLeft: 0, width: fx.bandwidth()};
  const subdimensions = {...dimensions, ...fxMargins, ...fyMargins};
  const context = Context(options, subdimensions);

  // Reinitialize; for deriving channels dependent on other channels.
  const newByScale = new Set();
  for (const [mark, state] of stateByMark) {
    if (mark.initializer != null) {
      const {facets, channels} = mark.initializer(
        state.data,
        state.facets,
        state.channels,
        scales,
        subdimensions,
        context
      );
      if (facets !== undefined) {
        state.facets = facets;
      }
      if (channels !== undefined) {
        inferChannelScale(channels, mark);
        applyScaleTransforms(channels, options);
        Object.assign(state.channels, channels);
        for (const {scale} of Object.values(channels)) if (scale != null) newByScale.add(scale);
      }
    }
  }

  // Reconstruct scales if new scaled channels were created during reinitialization.
  if (newByScale.size) {
    for (const key of newByScale) {
      if (scaleRegistry.get(key) === position) {
        throw new Error(`initializers cannot declare position scales: ${key}`);
      }
    }
    const newScaleDescriptors = Scales(
      addScaleChannels(new Map(), stateByMark, (key) => newByScale.has(key)),
      options
    );
    const newScales = ScaleFunctions(newScaleDescriptors);
    Object.assign(scaleDescriptors, newScaleDescriptors);
    Object.assign(scales, newScales);
  }

  autoScaleLabels(channelsByScale, scaleDescriptors, axes, dimensions, options);

  // Compute value objects, applying scales as needed.
  for (const state of stateByMark.values()) {
    state.values = valueObject(state.channels, scales);
  }

  // Apply projection as needed.
  if (context.projection) {
    for (const [mark, state] of stateByMark) {
      mark.project(state.channels, state.values, context);
    }
  }

  const {width, height} = dimensions;

  const svg = create("svg", context)
    .attr("class", className)
    .attr("fill", "currentColor")
    .attr("font-family", "system-ui, sans-serif")
    .attr("font-size", 10)
    .attr("text-anchor", "middle")
    .attr("width", width)
    .attr("height", height)
    .attr("viewBox", `0 0 ${width} ${height}`)
    .attr("aria-label", ariaLabel)
    .attr("aria-description", ariaDescription)
    .call((svg) =>
      svg.append("style").text(`
        .${className} {
          display: block;
          background: white;
          height: auto;
          height: intrinsic;
          max-width: 100%;
        }
        .${className} text,
        .${className} tspan {
          white-space: pre;
        }
      `)
    )
    .call(applyInlineStyles, style)
    .node();

  // When faceting, render axes for fx and fy instead of x and y.
  const axisY = axes[facets !== undefined && fy ? "fy" : "y"];
  const axisX = axes[facets !== undefined && fx ? "fx" : "x"];
  if (axisY) svg.appendChild(axisY.render(null, scales, dimensions, context));
  if (axisX) svg.appendChild(axisX.render(null, scales, dimensions, context));

  // Render (possibly faceted) marks.
  if (facets !== undefined) {
    const fxDomain = fx?.domain();
    const fyDomain = fy?.domain();
    const selection = select(svg);
    if (fy && axes.y) {
      const axis1 = axes.y,
        axis2 = nolabel(axis1);
      const j =
        axis1.labelAnchor === "bottom"
          ? fyDomain.length - 1
          : axis1.labelAnchor === "center"
          ? fyDomain.length >> 1
          : 0;

      // When faceting by both fx and fy, this nested Map allows to look up the
      // non-empty facets and draw the grid lines properly.
      const cx =
        fx &&
        group(
          facets,
          ({y}) => y,
          ({x}) => x
        );
      selection
        .selectAll()
        .data(fyDomain)
        .enter()
        .append((ky, i) =>
          (i === j ? axis1 : axis2).render(
            cx && where(fxDomain, (kx) => cx.get(ky).has(kx)),
            scales,
            {...dimensions, ...fyMargins, offsetTop: fy(ky)},
            context
          )
        );
    }
    if (fx && axes.x) {
      const axis1 = axes.x,
        axis2 = nolabel(axis1);
      const j =
        axis1.labelAnchor === "right" ? fxDomain.length - 1 : axis1.labelAnchor === "center" ? fxDomain.length >> 1 : 0;
      const cy =
        fy &&
        group(
          facets,
          ({x}) => x,
          ({y}) => y
        );
      const {marginLeft, marginRight} = dimensions;
      selection
        .selectAll()
        .data(fxDomain)
        .enter()
        .append((kx, i) =>
          (i === j ? axis1 : axis2).render(
            cy && where(fyDomain, (ky) => cy.get(kx).has(ky)),
            scales,
            {
              ...dimensions,
              ...fxMargins,
              labelMarginLeft: marginLeft,
              labelMarginRight: marginRight,
              offsetLeft: fx(kx)
            },
            context
          )
        );
    }

    // Render facets in the order of the fx-fy domain, which might not be the
    // ordering used to build the nested index initially; see domainChannel.
    const facetPosition = new Map(facets.map((f, j) => [f, j]));
    selection
      .selectAll()
      .data(facetKeys(facets, fx, fy))
      .enter()
      .append("g")
      .attr("aria-label", "facet")
      .attr("transform", facetTranslate(fx, fy))
      .each(function (key) {
        for (const [mark, {channels, values, facets}] of stateByMark) {
          let facet = null;
          if (facets) {
            facet = facets[facetPosition.get(key)] ?? facets[0];
            if (!facet) continue;
            facet = mark.filter(facet, channels, values);
          }
          const node = mark.render(facet, scales, values, subdimensions, context);
          if (node != null) this.appendChild(node);
        }
      });
  } else {
    for (const [mark, {channels, values, facets}] of stateByMark) {
      let facet = null;
      if (facets) {
        facet = facets[0];
        if (!facet) continue;
        facet = mark.filter(facet, channels, values);
      }
      const node = mark.render(facet, scales, values, dimensions, context);
      if (node != null) svg.appendChild(node);
    }
  }

  // Wrap the plot in a figure with a caption, if desired.
  let figure = svg;
  const legends = Legends(scaleDescriptors, context, options);
  if (caption != null || legends.length > 0) {
    const {document} = context;
    figure = document.createElement("figure");
    figure.style.maxWidth = "initial";
    for (const legend of legends) figure.appendChild(legend);
    figure.appendChild(svg);
    if (caption != null) {
      const figcaption = document.createElement("figcaption");
      figcaption.appendChild(caption instanceof Node ? caption : document.createTextNode(caption));
      figure.appendChild(figcaption);
    }
  }

  figure.scale = exposeScales(scaleDescriptors);
  figure.legend = exposeLegends(scaleDescriptors, context, options);

  const w = consumeWarnings();
  if (w > 0) {
    select(svg)
      .append("text")
      .attr("x", width)
      .attr("y", 20)
      .attr("dy", "-1em")
      .attr("text-anchor", "end")
      .attr("font-family", "initial") // fix emoji rendering in Chrome
      .text("\u26a0\ufe0f") // emoji variation selector
      .append("title")
      .text(`${w.toLocaleString("en-US")} warning${w === 1 ? "" : "s"}. Please check the console.`);
  }

  return figure;
}

export class Mark {
  constructor(data, channels = {}, options = {}, defaults) {
    const {facet = "auto", fx, fy, sort, dx, dy, clip, channels: extraChannels} = options;
    this.data = data;
    this.sort = isDomainSort(sort) ? sort : null;
    this.initializer = initializer(options).initializer;
    this.transform = this.initializer ? options.transform : basic(options).transform;
    if (facet === null || facet === false) {
      this.facet = null;
    } else {
      this.facet = keyword(facet === true ? "include" : facet, "facet", ["auto", "include", "exclude"]);
      this.fx = fx;
      this.fy = fy;
    }
    channels = maybeNamed(channels);
    if (extraChannels !== undefined) channels = {...maybeNamed(extraChannels), ...channels};
    if (defaults !== undefined) channels = {...styles(this, options, defaults), ...channels};
    this.channels = Object.fromEntries(
      Object.entries(channels).filter(([name, {value, optional}]) => {
        if (value != null) return true;
        if (optional) return false;
        throw new Error(`missing channel value: ${name}`);
      })
    );
    this.dx = +dx || 0;
    this.dy = +dy || 0;
    this.clip = maybeClip(clip);
  }
  initialize(facets, facetChannels) {
    let data = arrayify(this.data);
    if (facets === undefined && data != null) facets = [range(data)];
    if (this.transform != null) ({facets, data} = this.transform(data, facets)), (data = arrayify(data));
    const channels = Channels(this.channels, data);
    if (this.sort != null) channelDomain(channels, facetChannels, data, this.sort); // mutates facetChannels!
    return {data, facets, channels};
  }
  filter(index, channels, values) {
    for (const name in channels) {
      const {filter = defined} = channels[name];
      if (filter !== null) {
        const value = values[name];
        index = index.filter((i) => filter(value[i]));
      }
    }
    return index;
  }
  // If there is a projection, and there are both x and y channels (or x1 and
  // y1, or x2 and y2 channels), and those channels are associated with the x
  // and y scale respectively (and not already in screen coordinates as with an
  // initializer), then apply the projection, replacing the x and y values. Note
  // that the x and y scales themselves don’t exist if there is a projection,
  // but whether the channels are associated with scales still determines
  // whether the projection should apply; think of the projection as a
  // combination xy-scale.
  project(channels, values, context) {
    maybeProject("x", "y", channels, values, context);
    maybeProject("x1", "y1", channels, values, context);
    maybeProject("x2", "y2", channels, values, context);
  }
  plot({marks = [], ...options} = {}) {
    return plot({...options, marks: [...marks, this]});
  }
}

/** @jsdoc marks */
export function marks(...marks) {
  marks.plot = Mark.prototype.plot;
  return marks;
}

function markify(mark) {
  return typeof mark?.render === "function" ? mark : new Render(mark);
}

class Render extends Mark {
  constructor(render) {
    super();
    if (render == null) return;
    if (typeof render !== "function") throw new TypeError("invalid mark; missing render function");
    this.render = render;
  }
  render() {}
}

// Note: mutates channel.value to apply the scale transform, if any.
function applyScaleTransforms(channels, options) {
  for (const name in channels) {
    const channel = channels[name];
    const {scale} = channel;
    if (scale != null) {
      const {
        percent,
        interval,
        transform = percent ? (x) => x * 100 : maybeInterval(interval)?.floor
      } = options[scale] || {};
      if (transform != null) channel.value = map(channel.value, transform);
    }
  }
  return channels;
}

// An initializer may generate channels without knowing how the downstream mark
// will use them. Marks are typically responsible associated scales with
// channels, but here we assume common behavior across marks.
function inferChannelScale(channels) {
  for (const name in channels) {
    const channel = channels[name];
    let {scale} = channel;
    if (scale === true) {
      switch (name) {
        case "fill":
        case "stroke":
          scale = "color";
          break;
        case "fillOpacity":
        case "strokeOpacity":
        case "opacity":
          scale = "opacity";
          break;
        default:
          scale = scaleRegistry.has(name) ? name : null;
          break;
      }
      channel.scale = scale;
    }
  }
}

function addScaleChannels(channelsByScale, stateByMark, filter = yes) {
  for (const {channels} of stateByMark.values()) {
    for (const name in channels) {
      const channel = channels[name];
      const {scale} = channel;
      if (scale != null && filter(scale)) {
        addMapValue(channelsByScale, scale, channel);
      }
    }
  }
  return channelsByScale;
}

function addFacetChannels(channelsByScale, facetState) {
  const {fx, fy} = facetState;
  if (fx) addMapValue(channelsByScale, "fx", fx);
  if (fy) addMapValue(channelsByScale, "fy", fy);
}

function addMapValue(map, key, value) {
  const values = map.get(key);
  if (values !== undefined) values.push(value);
  else map.set(key, [value]);
}

function hasGeometry(stateByMark) {
  for (const {channels} of stateByMark.values()) {
    if (channels.geometry) return true;
  }
  return false;
}

// Derives a copy of the specified axis with the label disabled.
function nolabel(axis) {
  return axis === undefined || axis.label === undefined
    ? axis // use the existing axis if unlabeled
    : Object.assign(Object.create(axis), {label: undefined});
}

// Returns an array of {x?, y?} objects representing the facet domain.
function Facets(channelsByScale, options) {
  const {fx, fy} = Scales(channelsByScale, options);
  const fxDomain = fx?.scale.domain();
  const fyDomain = fy?.scale.domain();
  return fxDomain && fyDomain
    ? cross(fxDomain, fyDomain).map(([x, y]) => ({x, y}))
    : fxDomain
    ? fxDomain.map((x) => ({x}))
    : fyDomain
    ? fyDomain.map((y) => ({y}))
    : undefined;
}

// Returns keys in order of the associated scale’s domains. (We don’t want to
// recompute the keys here because facets may already be filtered, and facets
// isn’t sorted because it’s constructed prior to the other mark channels.)
function facetKeys(facets, fx, fy) {
  const fxI = fx && new InternMap(fx.domain().map((x, i) => [x, i]));
  const fyI = fy && new InternMap(fy.domain().map((y, i) => [y, i]));
  return sort(facets, (a, b) => (fxI && fxI.get(a.x) - fxI.get(b.x)) || (fyI && fyI.get(a.y) - fyI.get(b.y)));
}

// Returns a (possibly nested) Map of [[key1, index1], [key2, index2], …]
// representing the data indexes associated with each facet.
function facetGroups(data, fx, fy) {
  const index = range(data);
  return fx && fy ? facetGroup2(index, fx, fy) : fx ? facetGroup1(index, fx) : facetGroup1(index, fy);
}

function facetGroup1(index, {value: F}) {
  return group(index, (i) => F[i]);
}

function facetGroup2(index, {value: FX}, {value: FY}) {
  return group(
    index,
    (i) => FX[i],
    (i) => FY[i]
  );
}

function facetTranslate(fx, fy) {
  return fx && fy
    ? ({x, y}) => `translate(${fx(x)},${fy(y)})`
    : fx
    ? ({x}) => `translate(${fx(x)},0)`
    : ({y}) => `translate(0,${fy(y)})`;
}

// Returns an index that for each facet lists all the elements present in other
// facets in the original index.
function excludeIndex(index) {
  const ex = [];
  const e = new Uint32Array(sum(index, (d) => d.length));
  for (const i of index) {
    let n = 0;
    for (const j of index) {
      if (i === j) continue;
      e.set(j, n);
      n += j.length;
    }
    ex.push(e.slice(0, n));
  }
  return ex;
}

// Returns the facet groups, and possibly fx and fy channels, associated with
// the top-level facet option {data, x, y}.
function maybeTopFacet(facet) {
  if (facet == null) return;
  const {x, y} = facet;
  if (x == null && y == null) return;
  const data = arrayify(facet.data);
  if (data == null) throw new Error(`missing facet data`);
  // TODO Call applyScaleTransforms on the fx and fy channels.
  const fx = x != null ? Channel(data, {value: x, scale: "fx"}) : undefined;
  const fy = y != null ? Channel(data, {value: y, scale: "fy"}) : undefined;
  const groups = facetGroups(data, fx, fy);
  // When the top-level facet option generated several frames, track the
  // corresponding data length in order to compare it for the warning above.
  const dataLength =
    groups.size > 1 || (fx && fy && groups.size === 1 && [...groups][0][1].size > 1) ? data.length : undefined;
  return {fx, fy, groups, data: facet.data, dataLength};
}

// Returns the facet groups, and possibly fx and fy channels, associated with a
// mark, either through top-level faceting or mark-level facet options {fx, fy}.
function maybeMarkFacet(mark, topFacetState) {
  if (mark.facet === null) return;

  // This mark defines a mark-level facet.
  const {fx: x, fy: y} = mark;
  if (x != null || y != null) {
    const data = arrayify(mark.data);
    if (data == null) throw new Error(`missing facet data in ${mark.ariaLabel}`);
    // TODO Call applyScaleTransforms on the fx and fy channels.
    const fx = x != null ? Channel(data, {value: x, scale: "fx"}) : undefined;
    const fy = y != null ? Channel(data, {value: y, scale: "fy"}) : undefined;
    return {fx, fy, groups: facetGroups(data, fx, fy)};
  }

  // This mark links to a top-level facet, if present.
  if (topFacetState === undefined) return;

  const {groups, data, dataLength} = topFacetState;
  if (mark.facet !== "auto" || mark.data === data) return {groups};

  // Warn for the common pitfall of wanting to facet mapped data. See above for
  // the initialization of dataLength.
  if (dataLength !== undefined && arrayify(mark.data)?.length === dataLength) {
    warn(
      `Warning: the ${mark.ariaLabel} mark appears to use faceted data, but isn’t faceted. The mark data has the same length as the facet data and the mark facet option is "auto", but the mark data and facet data are distinct. If this mark should be faceted, set the mark facet option to true; otherwise, suppress this warning by setting the mark facet option to false.`
    );
  }
}

// Facet filter, by mark; for now only the "eq" filter is provided.
function filterFacets(facets, {fx, fy, groups}) {
  return fx && fy
    ? facets.map(({x, y}) => groups.get(x)?.get(y))
    : fx
    ? facets.map(({x}) => groups.get(x))
    : facets.map(({y}) => groups.get(y));
}<|MERGE_RESOLUTION|>--- conflicted
+++ resolved
@@ -28,7 +28,7 @@
   // mark-specific facet state, except there isn’t a facetsIndex, and there’s a
   // data and dataLength so we can warn the user if a different data of the same
   // length is used in a mark.
-  const topFacetState = maybeTopFacet(facet);
+  const topFacetState = maybeTopFacet(facet, options);
 
   // Construct a map from (faceted) Mark instance to facet state, including:
   // fx - a channel to add to the fx scale
@@ -37,7 +37,7 @@
   // facetsIndex - a sparse nested array of indices corresponding to the valid facets
   const facetStateByMark = new Map();
   for (const mark of marks) {
-    const facetState = maybeMarkFacet(mark, topFacetState);
+    const facetState = maybeMarkFacet(mark, topFacetState, options);
     if (facetState) facetStateByMark.set(mark, facetState);
   }
 
@@ -52,7 +52,7 @@
   let facets = Facets(channelsByScale, options);
 
   if (facets !== undefined) {
-    const facetsIndex = topFacetState ? filterFacets(facets, topFacetState) : undefined;
+    const topFacetsIndex = topFacetState ? filterFacets(facets, topFacetState) : undefined;
 
     // Compute a facet index for each mark, parallel to the facets array.
     for (const mark of marks) {
@@ -66,11 +66,10 @@
       }
 
       // Otherwise, link to the top-level facet information.
+      // TODO What is this doing, exactly?
       else if (topFacetState !== undefined) {
-        facetState.facetsIndex = facetsIndex;
-        const {fx, fy} = topFacetState;
-        if (fx !== undefined) facetState.fx = fx;
-        if (fy !== undefined) facetState.fy = fy;
+        facetState.facetsIndex = topFacetsIndex;
+        facetState.channels = topFacetState.channels;
       }
     }
 
@@ -109,51 +108,18 @@
     }
   }
 
-<<<<<<< HEAD
   // A Map from Mark instance to its render state, including:
   // index - the data index e.g. [0, 1, 2, 3, …]
   // channels - an array of materialized channels e.g. [["x", {value}], …]
   // faceted - a boolean indicating whether this mark is faceted
   // values - an object of scaled values e.g. {x: [40, 32, …], …}
   const stateByMark = new Map();
-=======
-  // Faceting!
-  let facets; // array of facet definitions (e.g. [["foo", [0, 1, 3, …]], …])
-  let facetIndex; // index over the facet data, e.g. [0, 1, 2, 3, …]
-  let facetChannels; // e.g. {fx: {value}, fy: {value}}
-  let facetsIndex; // nested array of facet indexes [[0, 1, 3, …], [2, 5, …], …]
-  let facetsExclude; // lazily-constructed opposite of facetsIndex
-  let facetData;
-  if (facet !== undefined) {
-    const {x, y} = facet;
-    if (x != null || y != null) {
-      facetData = arrayify(facet.data);
-      if (facetData == null) throw new Error("missing facet data");
-      facetChannels = {};
-      if (x != null) {
-        const fx = Channel(facetData, {value: x, scale: "fx"});
-        applyScaleTransforms({fx}, options);
-        facetChannels.fx = fx;
-        channelsByScale.set("fx", [fx]);
-      }
-      if (y != null) {
-        const fy = Channel(facetData, {value: y, scale: "fy"});
-        applyScaleTransforms({fy}, options);
-        facetChannels.fy = fy;
-        channelsByScale.set("fy", [fy]);
-      }
-      facetIndex = range(facetData);
-      facets = facetGroups(facetIndex, facetChannels);
-      facetsIndex = facets.map(second);
-    }
-  }
->>>>>>> b9cb8755
 
   // Initialize the marks’ state.
   for (const mark of marks) {
     if (stateByMark.has(mark)) throw new Error("duplicate mark; each mark must be unique");
-    const {facetsIndex: I, ...state} = facetStateByMark.get(mark) || {};
-    const {data, facets, channels} = mark.initialize(mark.facet === "exclude" ? excludeIndex(I) : I, state);
+    const {facetsIndex: I, channels: facetChannels} = facetStateByMark.get(mark) || {};
+    const {data, facets, channels} = mark.initialize(mark.facet === "exclude" ? excludeIndex(I) : I, facetChannels);
     applyScaleTransforms(channels, options);
     stateByMark.set(mark, {data, facets, channels});
   }
@@ -546,10 +512,10 @@
   return channelsByScale;
 }
 
-function addFacetChannels(channelsByScale, facetState) {
-  const {fx, fy} = facetState;
-  if (fx) addMapValue(channelsByScale, "fx", fx);
-  if (fy) addMapValue(channelsByScale, "fy", fy);
+function addFacetChannels(channelsByScale, {channels}) {
+  for (const key in channels) {
+    addMapValue(channelsByScale, key, channels[key]);
+  }
 }
 
 function addMapValue(map, key, value) {
@@ -597,7 +563,7 @@
 
 // Returns a (possibly nested) Map of [[key1, index1], [key2, index2], …]
 // representing the data indexes associated with each facet.
-function facetGroups(data, fx, fy) {
+function facetGroups(data, {fx, fy}) {
   const index = range(data);
   return fx && fy ? facetGroup2(index, fx, fy) : fx ? facetGroup1(index, fx) : facetGroup1(index, fy);
 }
@@ -641,26 +607,29 @@
 
 // Returns the facet groups, and possibly fx and fy channels, associated with
 // the top-level facet option {data, x, y}.
-function maybeTopFacet(facet) {
+function maybeTopFacet(facet, options) {
   if (facet == null) return;
   const {x, y} = facet;
   if (x == null && y == null) return;
   const data = arrayify(facet.data);
   if (data == null) throw new Error(`missing facet data`);
-  // TODO Call applyScaleTransforms on the fx and fy channels.
-  const fx = x != null ? Channel(data, {value: x, scale: "fx"}) : undefined;
-  const fy = y != null ? Channel(data, {value: y, scale: "fy"}) : undefined;
-  const groups = facetGroups(data, fx, fy);
+  const channels = {};
+  if (x != null) channels.fx = Channel(data, {value: x, scale: "fx"});
+  if (y != null) channels.fy = Channel(data, {value: y, scale: "fy"});
+  applyScaleTransforms(channels, options);
+  const groups = facetGroups(data, channels);
   // When the top-level facet option generated several frames, track the
   // corresponding data length in order to compare it for the warning above.
   const dataLength =
-    groups.size > 1 || (fx && fy && groups.size === 1 && [...groups][0][1].size > 1) ? data.length : undefined;
-  return {fx, fy, groups, data: facet.data, dataLength};
+    groups.size > 1 || (channels.fx && channels.fy && groups.size === 1 && [...groups][0][1].size > 1)
+      ? data.length
+      : undefined;
+  return {channels, groups, data: facet.data, dataLength};
 }
 
 // Returns the facet groups, and possibly fx and fy channels, associated with a
 // mark, either through top-level faceting or mark-level facet options {fx, fy}.
-function maybeMarkFacet(mark, topFacetState) {
+function maybeMarkFacet(mark, topFacetState, options) {
   if (mark.facet === null) return;
 
   // This mark defines a mark-level facet.
@@ -668,10 +637,11 @@
   if (x != null || y != null) {
     const data = arrayify(mark.data);
     if (data == null) throw new Error(`missing facet data in ${mark.ariaLabel}`);
-    // TODO Call applyScaleTransforms on the fx and fy channels.
-    const fx = x != null ? Channel(data, {value: x, scale: "fx"}) : undefined;
-    const fy = y != null ? Channel(data, {value: y, scale: "fy"}) : undefined;
-    return {fx, fy, groups: facetGroups(data, fx, fy)};
+    const channels = {};
+    if (x != null) channels.fx = Channel(data, {value: x, scale: "fx"});
+    if (y != null) channels.fy = Channel(data, {value: y, scale: "fy"});
+    applyScaleTransforms(channels, options);
+    return {channels, groups: facetGroups(data, channels)};
   }
 
   // This mark links to a top-level facet, if present.
@@ -690,7 +660,7 @@
 }
 
 // Facet filter, by mark; for now only the "eq" filter is provided.
-function filterFacets(facets, {fx, fy, groups}) {
+function filterFacets(facets, {channels: {fx, fy}, groups}) {
   return fx && fy
     ? facets.map(({x, y}) => groups.get(x)?.get(y))
     : fx
